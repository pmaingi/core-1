--- conflicted
+++ resolved
@@ -17,8 +17,6 @@
 package org.transitime.db.hibernate;
 
 import java.io.ByteArrayOutputStream;
-
-
 import java.io.File;
 import java.io.IOException;
 import java.io.ObjectOutputStream;
@@ -117,11 +115,7 @@
 					DbSetupConfig.getDbHost() +
 					"/" + dbName;
 			
-<<<<<<< HEAD
-			// If socket timeout specified then addd that to the URL
-=======
 			// If socket timeout specified then add that to the URL
->>>>>>> 3d7675e6
 			Integer timeout = DbSetupConfig.getSocketTimeoutSec();
 			if (timeout != null && timeout != 0) {
 				// If mysql then timeout specified in msec instead of secs
@@ -279,11 +273,7 @@
 	    return byteOutputStream.toByteArray().length;
 	}
 	
-<<<<<<< HEAD
-		/**
-=======
-	/**
->>>>>>> 3d7675e6
+	/**
 	 * Recursively finds the root cause of the throwable. Useful for complicated
 	 * inconsistent exceptions like what one gets with JDBC drivers.
 	 * 
