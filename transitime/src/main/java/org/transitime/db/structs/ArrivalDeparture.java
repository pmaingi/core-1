/* 
 * This file is part of Transitime.org
 * 
 * Transitime.org is free software: you can redistribute it and/or modify
 * it under the terms of the GNU General Public License (GPL) as published by
 * the Free Software Foundation, either version 3 of the License, or
 * any later version.
 *
 * Transitime.org is distributed in the hope that it will be useful,
 * but WITHOUT ANY WARRANTY; without even the implied warranty of
 * MERCHANTABILITY or FITNESS FOR A PARTICULAR PURPOSE.  See the
 * GNU General Public License for more details.
 *
 * You should have received a copy of the GNU General Public License
 * along with Transitime.org .  If not, see <http://www.gnu.org/licenses/>.
 */
package org.transitime.db.structs;

import java.io.Serializable;
import java.util.Date;
import java.util.Iterator;
import java.util.List;

import javax.persistence.Column;
import javax.persistence.Entity;
import javax.persistence.Id;
import javax.persistence.Index;
import javax.persistence.Table;
import javax.persistence.Temporal;
import javax.persistence.TemporalType;
import javax.persistence.Transient;

import net.sf.ehcache.pool.sizeof.annotations.IgnoreSizeOf;

import org.hibernate.CallbackException;
import org.hibernate.Criteria;
import org.hibernate.HibernateException;
import org.hibernate.Query;
import org.hibernate.Session;
import org.hibernate.annotations.DynamicUpdate;
import org.hibernate.classic.Lifecycle;
import org.hibernate.criterion.Restrictions;
import org.slf4j.Logger;
import org.slf4j.LoggerFactory;
import org.transitime.applications.Core;
import org.transitime.configData.AgencyConfig;
import org.transitime.configData.DbSetupConfig;
import org.transitime.core.TemporalDifference;
import org.transitime.db.hibernate.HibernateUtils;
import org.transitime.logging.Markers;
import org.transitime.utils.Geo;
import org.transitime.utils.IntervalTimer;
import org.transitime.utils.Time;

/**
 * For persisting an Arrival or a Departure time. Should use Arrival or
 * Departure subclasses.
 * <p>
 * Implements Lifecycle so that can have the onLoad() callback be called when
 * reading in data so that can intern() member strings. In order to do this the
 * String members could not be declared as final since they are updated after
 * the constructor is called. By interning the member strings less than half
 * (about 40%) of the RAM is used. This is very important when reading in
 * large batches of ArrivalDeparture objects!
 * 
 * @author SkiBu Smith
 */
@IgnoreSizeOf
@Entity 
@DynamicUpdate
@Table(name="ArrivalsDepartures",
       indexes = { @Index(name="ArrivalsDeparturesTimeIndex", 
                      columnList="time" ),
                   @Index(name="ArrivalsDeparturesRouteTimeIndex", 
                      columnList="routeShortName, time" )} )
public class ArrivalDeparture implements Lifecycle, Serializable  {
	
	@Id 
	@Column(length=HibernateUtils.DEFAULT_ID_SIZE)
	private String vehicleId;
	
	// Originally did not use msec precision (datetime(3)) specification
	// because arrival/departure times are only estimates and having such
	// precision is not generally appropriate. But found that then some
	// arrival and departures for a stop would have the same time and when
	// one would query for the arrivals/departures and order by time one
	// could get a departure before an arrival. To avoid this kind of
	// incorrect ordering using the additional precision. And this way
	// don't have to add an entire second to a departure time to make 
	// sure that it is after the arrival. Adding a second is an 
	// exaggeration because it implies the vehicle was stopped for a second
	// when most likely it zoomed by the stop. It looks better to add
	// only a msec to make the departure after the arrival.
	@Id 
	@Column
	@Temporal(TemporalType.TIMESTAMP)
	private final Date time;

	@Id 
	@Column(length=HibernateUtils.DEFAULT_ID_SIZE)
	private String stopId;
	
	// From the GTFS stop_times.txt file for the trip. The gtfsStopSeq can
	// be different from stopPathIndex. The stopIndex is included here so that
	// it is easy to find the corresponding stop in the stop_times.txt file.
	// It needs to be part of the @Id because can have loops for a route
	// such that a stop is served twice on a trip. Otherwise would get a
	// constraint violation.
	@Id
	@Column
	private final int gtfsStopSeq;
	
	@Id 
	@Column
	private final boolean isArrival;

	@Id 
	@Column(length=HibernateUtils.DEFAULT_ID_SIZE)
	private String tripId;
	
	// The revision of the configuration data that was being used
	@Column 
	final int configRev;
	
	// So can match the ArrivalDeparture time to the AvlReport that
	// generated it by using vehicleId and avlTime.
	@Column	
	@Temporal(TemporalType.TIMESTAMP)
	private final Date avlTime;
	
	// The schedule time will only be set if the schedule info was available
	// from the GTFS data and it is the proper type of arrival or departure 
	// stop (there is an arrival schedule time and this is the last stop for
	// a trip and and this is an arrival time OR there is a departure schedule
	// time and this is not the last stop for a trip and this is a departure 
	// time. Otherwise will be null.
	@Column	
	@Temporal(TemporalType.TIMESTAMP)
	private final Date scheduledTime;
	
	@Column(length=HibernateUtils.DEFAULT_ID_SIZE)
	private String blockId;
	
	@Column(length=HibernateUtils.DEFAULT_ID_SIZE)
	private String routeId;
	
	// routeShortName is included because for some agencies the
	// route_id changes when there are schedule updates. But the
	// routeShortName is more likely to stay consistent. Therefore
	// it is better for when querying for arrival/departure data
	// over a timespan.
	@Column(length=HibernateUtils.DEFAULT_ID_SIZE)
	private String routeShortName;
	
	@Column(length=HibernateUtils.DEFAULT_ID_SIZE)
	private String serviceId;
		
	@Column(length=HibernateUtils.DEFAULT_ID_SIZE)
	private String directionId;
	
	// The index of which trip this is within the block.
	@Column 
	private final int tripIndex;
	
	// The index of which stop path this is within the trip.
	// Different from the GTFS gtfsStopSeq. The stopPathIndex starts
	// at 0 and increments by one for every stop. The GTFS gtfsStopSeq
	// on the other hand doesn't need to be sequential.
	@Column 
	private final int stopPathIndex;
	
	// The order of the stop for the direction of the route. This can
	// be useful for displaying data in proper stop order. The member
	// stopPathIndex is for the current trip, but since a route's
	// direction can have multiple trip patterns the stopPathIndex
	// is not sufficient for properly ordering data for a route/direction.
	// Declared an Integer instead of an int because might not always 
	// be set.
	@Column
	private final Integer stopOrder;
	
	// Sometimes want to look at travel times using arrival/departure times.
	// This would be complicated if had to get the path length by using
	// tripIndex to determine trip to determine trip pattern to determine
	// StopPath to determine length. So simply storing the stop path
	// length along with arrivals/departures so that it is easy to obtain
	// for post-processing.
	@Column
	private final float stopPathLength;
	
	// So can easily create copy constructor withUpdatedTime()
	@Transient
	private final Block block;
	
	// Needed because some methods need to know if dealing with arrivals or 
	// departures.
	  
	public enum ArrivalsOrDepartures {ARRIVALS, DEPARTURES};

	private static final Logger logger = 
			LoggerFactory.getLogger(ArrivalDeparture.class);

	// Needed because Hibernate objects must be serializable
	private static final long serialVersionUID = 6511713704337986699L;

	/********************** Member Functions **************************/

	/**
	 * Constructor called when creating an ArrivalDeparture object to be 
	 * stored in db.
	 * 
	 * @param vehicleId
	 * @param time
	 * @param avlTime
	 * @param block
	 * @param tripIndex
	 * @param stopPathIndex
	 * @param isArrival
	 */
	protected ArrivalDeparture(int configRev, String vehicleId, Date time, Date avlTime, Block block, 
			int tripIndex, int stopPathIndex, boolean isArrival) {
		this.vehicleId = vehicleId;
		this.time = time;
		this.avlTime = avlTime;
		this.block = block;
		this.tripIndex = tripIndex;
		this.stopPathIndex = stopPathIndex;
		this.isArrival = isArrival;
		this.configRev = configRev; 
		
		// Some useful convenience variables
<<<<<<< HEAD
		Trip trip = block.getTrip(tripIndex);
		StopPath stopPath = trip.getStopPath(stopPathIndex);
		String stopId = stopPath.getStopId();
		
		// Determine and store stop order
		this.stopOrder =
				trip.getRoute().getStopOrder(trip.getDirectionId(), stopId,
						stopPathIndex);

		// Determine the schedule time, which is a bit complicated.
		// Of course, only do this for schedule based assignments.
		// The schedule time will only be set if the schedule info was available
		// from the GTFS data and it is the proper type of arrival or departure 
		// stop (there is an arrival schedule time and this is the last stop for
		// a trip and and this is an arrival time OR there is a departure schedule
		// time and this is not the last stop for a trip and this is a departure 
		// time.
		Date scheduledEpochTime = null;
		if (!trip.isNoSchedule()) {
			ScheduleTime scheduleTime = trip.getScheduleTime(stopPathIndex);
			if (stopPath.isLastStopInTrip() && scheduleTime.getArrivalTime() != null
					&& isArrival) {
				long epochTime = Core.getInstance().getTime()
						.getEpochTime(scheduleTime.getArrivalTime(), time);
				scheduledEpochTime = new Date(epochTime);
			} else if (!stopPath.isLastStopInTrip()
					&& scheduleTime.getDepartureTime() != null && !isArrival) {
				long epochTime = Core.getInstance().getTime()
						.getEpochTime(scheduleTime.getDepartureTime(), time);
				scheduledEpochTime = new Date(epochTime);
=======
		if(block!=null)
		{
			Trip trip = block.getTrip(tripIndex);
			StopPath stopPath = trip.getStopPath(stopPathIndex);
			String stopId = stopPath.getStopId();
			
			// Determine the schedule time, which is a bit complicated.
			// Of course, only do this for schedule based assignments.
			// The schedule time will only be set if the schedule info was available
			// from the GTFS data and it is the proper type of arrival or departure 
			// stop (there is an arrival schedule time and this is the last stop for
			// a trip and and this is an arrival time OR there is a departure schedule
			// time and this is not the last stop for a trip and this is a departure 
			// time.
			Date scheduledEpochTime = null;
			if (!trip.isNoSchedule()) {
				ScheduleTime scheduleTime = trip.getScheduleTime(stopPathIndex);
				if (stopPath.isLastStopInTrip() && scheduleTime.getArrivalTime() != null
						&& isArrival) {
					long epochTime = Core.getInstance().getTime()
							.getEpochTime(scheduleTime.getArrivalTime(), time);
					scheduledEpochTime = new Date(epochTime);
				} else if (!stopPath.isLastStopInTrip()
						&& scheduleTime.getDepartureTime() != null && !isArrival) {
					long epochTime = Core.getInstance().getTime()
							.getEpochTime(scheduleTime.getDepartureTime(), time);
					scheduledEpochTime = new Date(epochTime);
				}
>>>>>>> 3116c852
			}
			this.scheduledTime = scheduledEpochTime;
			
			this.blockId = block.getId();
			this.tripId = trip.getId();
			this.directionId = trip.getDirectionId();
			this.stopId = stopId;
			this.gtfsStopSeq = stopPath.getGtfsStopSeq();
			this.stopPathLength = (float) stopPath.getLength();
			this.routeId = trip.getRouteId();
			this.routeShortName = trip.getRouteShortName();
			this.serviceId = block.getServiceId();
		}else
		{
			/* have to do this as they are final */
			this.stopPathLength=0;
			this.gtfsStopSeq=0;
			this.scheduledTime=null;
			this.tripId="";
			this.stopId="";
			this.serviceId = "";
		}
	}
	protected ArrivalDeparture(String vehicleId, Date time, Date avlTime, Block block, 
			int tripIndex, int stopPathIndex, boolean isArrival) {
		
<<<<<<< HEAD
		this.blockId = block.getId();
		this.tripId = trip.getId();
		this.directionId = trip.getDirectionId();
		this.stopId = stopId;
		this.gtfsStopSeq = stopPath.getGtfsStopSeq();
		this.stopPathLength = (float) stopPath.getLength();
		this.routeId = trip.getRouteId();
		this.routeShortName = trip.getRouteShortName();
		this.serviceId = block.getServiceId();		
=======
		this(Core.getInstance().getDbConfig().getConfigRev(),vehicleId, time, avlTime, block, 
				tripIndex, stopPathIndex, isArrival);
>>>>>>> 3116c852
	}
	/**
	 * Hibernate requires a no-arg constructor for reading objects
	 * from database.
	 */
	protected ArrivalDeparture() {
		this.vehicleId = null;
		this.time = null;
		this.avlTime = null;
		this.block = null;
		this.directionId = null;
		this.tripIndex = -1;
		this.stopPathIndex = -1;
		this.stopOrder = null;
		this.isArrival = false;
		this.configRev = -1;
		this.scheduledTime = null;
		this.blockId = null;
		this.tripId = null;
		this.stopId = null;
		this.gtfsStopSeq = -1;
		this.stopPathLength = Float.NaN;
		this.routeId = null;
		this.routeShortName = null;
		this.serviceId = null;
	}

	/**
	 * Callback due to implementing Lifecycle interface. Used to compact
	 * string members by interning them.
	 */
	@Override
	public void onLoad(Session s, Serializable id) throws CallbackException {
		if (vehicleId != null)
			vehicleId = vehicleId.intern();
		if (stopId != null)
			stopId = stopId.intern();
		if (tripId != null)
			tripId = tripId.intern();
		if (blockId != null)
			blockId = blockId.intern();
		if (routeId != null)
			routeId = routeId.intern();
		if (routeShortName != null)
			routeShortName = routeShortName.intern();
		if (serviceId != null)
			serviceId = serviceId.intern();
		if (directionId != null)
			directionId= directionId.intern();
	}
	
	/**
	 * Implemented due to Lifecycle interface being implemented. Not actually
	 * used.
	 */
	@Override
	public boolean onSave(Session s) throws CallbackException {
		return Lifecycle.NO_VETO;
	}

	/**
	 * Implemented due to Lifecycle interface being implemented. Not actually
	 * used.
	 */
	@Override
	public boolean onUpdate(Session s) throws CallbackException {
		return Lifecycle.NO_VETO;
	}

	/**
	 * Implemented due to Lifecycle interface being implemented. Not actually
	 * used.
	 */
	@Override
	public boolean onDelete(Session s) throws CallbackException {
		return Lifecycle.NO_VETO;
	}
	
	/**
	 * For logging each creation of an ArrivalDeparture to the separate
	 * ArrivalsDepartures.log file.
	 */
	public void logCreation() {
		logger.info(this.toString());
	}
	
	/**
	 * Because using a composite Id Hibernate wants this member.
	 */	
	@Override
	public int hashCode() {
		final int prime = 31;
		int result = 1;
		result = prime * result + ((avlTime == null) ? 0 : avlTime.hashCode());
		result = prime * result + ((block == null) ? 0 : block.hashCode());
		result = prime * result + ((blockId == null) ? 0 : blockId.hashCode());
		result = prime * result + configRev;
		result =
				prime * result
						+ ((directionId == null) ? 0 : directionId.hashCode());
		result = prime * result + gtfsStopSeq;
		result = prime * result + (isArrival ? 1231 : 1237);
		result = prime * result + ((routeId == null) ? 0 : routeId.hashCode());
		result =
				prime
						* result
						+ ((routeShortName == null) ? 0 : routeShortName
								.hashCode());
		result =
				prime
						* result
						+ ((scheduledTime == null) ? 0 : scheduledTime
								.hashCode());
		result =
				prime * result
						+ ((serviceId == null) ? 0 : serviceId.hashCode());
		result = prime * result + ((stopId == null) ? 0 : stopId.hashCode());
		result =
				prime * result
						+ ((stopOrder == null) ? 0 : stopOrder.hashCode());
		result = prime * result + stopPathIndex;
		result = prime * result + Float.floatToIntBits(stopPathLength);
		result = prime * result + ((time == null) ? 0 : time.hashCode());
		result = prime * result + ((tripId == null) ? 0 : tripId.hashCode());
		result = prime * result + tripIndex;
		result =
				prime * result
						+ ((vehicleId == null) ? 0 : vehicleId.hashCode());
		return result;
	}

	/**
	 * Because using a composite Id Hibernate wants this member.
	 */	
	@Override
	public boolean equals(Object obj) {
		if (this == obj)
			return true;
		if (obj == null)
			return false;
		if (getClass() != obj.getClass())
			return false;
		ArrivalDeparture other = (ArrivalDeparture) obj;
		if (avlTime == null) {
			if (other.avlTime != null)
				return false;
		} else if (!avlTime.equals(other.avlTime))
			return false;
		if (block == null) {
			if (other.block != null)
				return false;
		} else if (!block.equals(other.block))
			return false;
		if (blockId == null) {
			if (other.blockId != null)
				return false;
		} else if (!blockId.equals(other.blockId))
			return false;
		if (configRev != other.configRev)
			return false;
		if (directionId == null) {
			if (other.directionId != null)
				return false;
		} else if (!directionId.equals(other.directionId))
			return false;
		if (gtfsStopSeq != other.gtfsStopSeq)
			return false;
		if (isArrival != other.isArrival)
			return false;
		if (routeId == null) {
			if (other.routeId != null)
				return false;
		} else if (!routeId.equals(other.routeId))
			return false;
		if (routeShortName == null) {
			if (other.routeShortName != null)
				return false;
		} else if (!routeShortName.equals(other.routeShortName))
			return false;
		if (scheduledTime == null) {
			if (other.scheduledTime != null)
				return false;
		} else if (!scheduledTime.equals(other.scheduledTime))
			return false;
		if (serviceId == null) {
			if (other.serviceId != null)
				return false;
		} else if (!serviceId.equals(other.serviceId))
			return false;
		if (stopId == null) {
			if (other.stopId != null)
				return false;
		} else if (!stopId.equals(other.stopId))
			return false;
		if (stopOrder == null) {
			if (other.stopOrder != null)
				return false;
		} else if (!stopOrder.equals(other.stopOrder))
			return false;
		if (stopPathIndex != other.stopPathIndex)
			return false;
		if (Float.floatToIntBits(stopPathLength) != Float
				.floatToIntBits(other.stopPathLength))
			return false;
		if (time == null) {
			if (other.time != null)
				return false;
		} else if (!time.equals(other.time))
			return false;
		if (tripId == null) {
			if (other.tripId != null)
				return false;
		} else if (!tripId.equals(other.tripId))
			return false;
		if (tripIndex != other.tripIndex)
			return false;
		if (vehicleId == null) {
			if (other.vehicleId != null)
				return false;
		} else if (!vehicleId.equals(other.vehicleId))
			return false;
		return true;
	}

	@Override
	public String toString() {
		return (isArrival ? "Arrival  " : "Departure") + " [" 
				+ "vehicleId=" + vehicleId 
				// + ", isArrival=" + isArrival
				+ ", time=" + Time.dateTimeStrMsec(time)
				+ ", route="	+ routeId 
				+ ", rteName=" + routeShortName
				+ ", directionId=" + directionId
				+ ", stop=" + stopId 
				+ ", gtfsStopSeq=" + gtfsStopSeq
				+ ", stopIdx=" + stopPathIndex 
				+ ", stopOrder=" + stopOrder
				+ ", avlTime=" + Time.timeStrMsec(avlTime)
				+ ", trip=" + tripId 
				+ ", tripIdx=" + tripIndex 
				+ ", block=" + blockId 
				+ ", srv=" + serviceId
				+ ", cfg=" + configRev
				+ ", pathLnth=" + Geo.distanceFormat(stopPathLength)
				+ (scheduledTime != null ? 
						", schedTime=" + Time.timeStr(scheduledTime) : "")
				+ (scheduledTime != null ? 
						", schedAdh=" + new TemporalDifference(
								scheduledTime.getTime() - time.getTime()) : "")
				+ "]";
	}
	
	/**
	 * For querying large amount of data. With a Hibernate Iterator not
	 * all the data is read in at once. This means that can iterate over
	 * a large dataset without running out of memory. But this can be slow
	 * because when using iterate() an initial query is done to get all of
	 * Id column data and then a separate query is done when iterating 
	 * over each row. Doing an individual query per row is of course
	 * quite time consuming. Better to use getArrivalsDeparturesFromDb()
	 * with a fairly large batch size of ~50000.
	 * <p>
	 * Note that the session needs to be closed externally once done with
	 * the Iterator.
	 * 
	 * @param session
	 * @param beginTime
	 * @param endTime
	 * @return
	 * @throws HibernateException
	 */
	public static Iterator<ArrivalDeparture> getArrivalsDeparturesDbIterator(
			Session session, Date beginTime, Date endTime) 
			throws HibernateException {
		// Create the query. Table name is case sensitive and needs to be the
		// class name instead of the name of the db table.
		String hql = "FROM ArrivalDeparture " +
				"    WHERE time >= :beginDate " +
				"      AND time < :endDate"; 
		Query query = session.createQuery(hql);
		
		// Set the parameters
		query.setTimestamp("beginDate", beginTime);
		query.setTimestamp("endDate", endTime);

		@SuppressWarnings("unchecked")
		Iterator<ArrivalDeparture> iterator = query.iterate(); 
		return iterator;
	}
	
	/**
	 * Read in arrivals and departures for a vehicle, over a time range.
	 * 
	 * @param projectId
	 * @param beginTime
	 * @param endTime
	 * @param vehicleId
	 * @return
	 */
	public static List<ArrivalDeparture> getArrivalsDeparturesFromDb(
			Date beginTime, Date endTime, String vehicleId) {
		// Call in standard getArrivalsDeparturesFromDb() but pass in
		// sql clause
		return getArrivalsDeparturesFromDb(
				null,  // Use db specified by transitime.db.dbName
				beginTime, endTime,
				"AND vehicleId='" + vehicleId + "'", 
				0, 0,  // Don't use batching 
				null); // Read both arrivals and departures
	}
	
	/**
	 * Reads in arrivals and departures for a particular trip and service. Create session and uses it
	 * 
	 * @param beginTime
	 * @param endTime
	 * @param trip
	 * @param serviceId
	 * @return
	 */
	public static List<ArrivalDeparture> getArrivalsDeparturesFromDb(Date beginTime, Date endTime, String tripId, String serviceId)	
	{
		Session session = HibernateUtils.getSession();		
				
		return ArrivalDeparture.getArrivalsDeparturesFromDb(session, beginTime, endTime, tripId, serviceId);		
	}

	/**
	 * Reads in arrivals and departures for a particular trip and service. Uses session provided
	 * 
	 * @paran session
	 * @param beginTime
	 * @param endTime
	 * @param trip
	 * @param serviceId
	 * @return
	 */
	public static List<ArrivalDeparture> getArrivalsDeparturesFromDb(Session session, Date beginTime, Date endTime, String tripId, String serviceId)	
	{
		Criteria criteria = session.createCriteria(ArrivalDeparture.class);
						
		criteria.add(Restrictions.eq( "tripId",tripId ));
		criteria.add(Restrictions.gt("time", beginTime));
		criteria.add(Restrictions.lt("time",endTime)).list();
		
		if(serviceId!=null)
			criteria.add(Restrictions.eq( "serviceId",serviceId ));
		
		@SuppressWarnings("unchecked")
		List<ArrivalDeparture> arrivalsDeparatures=criteria.list();
		return arrivalsDeparatures;
					
	}
	/**
	 * Reads in arrivals and departures for a particular stopPathIndex of a trip between two dates. Uses session provided
	 * 
	 * @paran session
	 * @param beginTime
	 * @param endTime
	 * @param trip
	 * @param stopPathIndex
	 * @return
	 */
	public static List<ArrivalDeparture> getArrivalsDeparturesFromDb(Session session, Date beginTime, Date endTime, String tripId, Integer stopPathIndex)	
	{
		Criteria criteria = session.createCriteria(ArrivalDeparture.class);
						
		if(tripId!=null)
		{
			criteria.add(Restrictions.eq( "tripId",tripId ));
			
			if(stopPathIndex!=null)
				criteria.add(Restrictions.eq( "stopPathIndex",stopPathIndex ));
		}
		
		criteria.add(Restrictions.gt("time", beginTime));
		criteria.add(Restrictions.lt("time",endTime)).list();
		
				
		
		@SuppressWarnings("unchecked")
		List<ArrivalDeparture> arrivalsDeparatures=criteria.list();
		return arrivalsDeparatures;
					
	}
	/**
	 * Reads the arrivals/departures for the timespan specified. All of the 
	 * data is read in at once so could present memory issue if reading
	 * in a very large amount of data. For that case probably best to instead
	 * use getArrivalsDeparturesDb() where one specifies the firstResult and 
	 * maxResult parameters.
	 * 
	 * @param projectId
	 * @param beginTime
	 * @param endTime
	 * @return
	 */
	public static List<ArrivalDeparture> getArrivalsDeparturesFromDb(
			String projectId, Date beginTime, Date endTime) {
		IntervalTimer timer = new IntervalTimer();
		
		// Get the database session. This is supposed to be pretty light weight
		Session session = HibernateUtils.getSession(projectId);

		// Create the query. Table name is case sensitive and needs to be the
		// class name instead of the name of the db table.
		String hql = "FROM ArrivalDeparture " +
				"    WHERE time >= :beginDate " +
				"      AND time < :endDate"; 
		Query query = session.createQuery(hql);
		
		// Set the parameters
		query.setTimestamp("beginDate", beginTime);
		query.setTimestamp("endDate", endTime);
		
		try {
			@SuppressWarnings("unchecked")
			List<ArrivalDeparture> arrivalsDeparatures = query.list();
			logger.debug("Getting arrival/departures from database took {} msec",
					timer.elapsedMsec());
			return arrivalsDeparatures;
		} catch (HibernateException e) {
			// Log error to the Core logger
			Core.getLogger().error(e.getMessage(), e);
			return null;
		} finally {
			// Clean things up. Not sure if this absolutely needed nor if
			// it might actually be detrimental and slow things down.
			session.close();
		}
	}

	/**
	 * Allows batch retrieval of data. This is likely the best way to read in
	 * large amounts of data. Using getArrivalsDeparturesDbIterator() reads in
	 * only data as needed so good with respect to memory usage but it does a
	 * separate query for each row. Reading in list of all data is quick but can
	 * cause memory problems if reading in a very large amount of data. This
	 * method is a good compromise because it only reads in a batch of data at a
	 * time so is not as memory intensive yet it is quite fast. With a batch
	 * size of 50k found it to run in under 1/4 the time as with the iterator
	 * method.
	 * 
	 * @param dbName
	 *            Name of the database to retrieve data from. If set to null
	 *            then will use db name configured by Java property
	 *            transitime.db.dbName
	 * @param beginTime
	 * @param endTime
	 * @param sqlClause
	 *            The clause is added to the SQL for retrieving the
	 *            arrival/departures. Useful for ordering the results. Can be
	 *            null.
	 * @param firstResult
	 *            For when reading in batch of data at a time.
	 * @param maxResults
	 *            For when reading in batch of data at a time. If set to 0 then
	 *            will read in all data at once.
	 * @param arrivalOrDeparture
	 *            Enumeration specifying whether to read in just arrivals or
	 *            just departures. Set to null to read in both.
	 * @return List<ArrivalDeparture> or null if there is an exception
	 */
	public static List<ArrivalDeparture> getArrivalsDeparturesFromDb(
			String dbName, Date beginTime, Date endTime, 
			String sqlClause,
			final Integer firstResult, final Integer maxResults,
			ArrivalsOrDepartures arrivalOrDeparture) {
		IntervalTimer timer = new IntervalTimer();
		
		// Get the database session. This is supposed to be pretty light weight
		Session session = dbName != null ? HibernateUtils.getSession(dbName, true) : HibernateUtils.getSession(true);

		// Create the query. Table name is case sensitive and needs to be the
		// class name instead of the name of the db table.
		String hql = "FROM ArrivalDeparture " +
				"    WHERE time between :beginDate " +
				"      AND :endDate";
		if (arrivalOrDeparture != null) {
			if (arrivalOrDeparture == ArrivalsOrDepartures.ARRIVALS)
				hql += " AND isArrival = true";
			else 
				hql += " AND isArrival = false";
		}
		if (sqlClause != null)
			hql += " " + sqlClause;
		Query query = session.createQuery(hql);
		
		// Set the parameters for the query
		query.setTimestamp("beginDate", beginTime);
		query.setTimestamp("endDate", endTime);
		
		// Only get a batch of data at a time if maxResults specified
		if (firstResult != null) {
			query.setFirstResult(firstResult);
		}
		if (maxResults != null && maxResults > 0) {
			query.setMaxResults(maxResults);
		}
		
		try {
			@SuppressWarnings("unchecked")
			List<ArrivalDeparture> arrivalsDeparatures = query.list();
			logger.debug("Getting arrival/departures from database took {} msec",
					timer.elapsedMsec());
			return arrivalsDeparatures;
		} catch (HibernateException e) {
			// Log error to the Core logger
			Core.getLogger().error(e.getMessage(), e);
			return null;
		} finally {
			// Clean things up. Not sure if this absolutely needed nor if
			// it might actually be detrimental and slow things down.
			session.close();
		}
		
	}

	public static Long getArrivalsDeparturesCountFromDb(
			String dbName, Date beginTime, Date endTime, 
			ArrivalsOrDepartures arrivalOrDeparture) {
		IntervalTimer timer = new IntervalTimer();
		Long count = null;
		// Get the database session. This is supposed to be pretty light weight
		Session session = dbName != null ? HibernateUtils.getSession(dbName, true) : HibernateUtils.getSession(true);

		// Create the query. Table name is case sensitive and needs to be the
		// class name instead of the name of the db table.
		String hql = "select count(*) FROM ArrivalDeparture " +
				"    WHERE time >= :beginDate " +
				"      AND time < :endDate";
		if (arrivalOrDeparture != null) {
			if (arrivalOrDeparture == ArrivalsOrDepartures.ARRIVALS)
				hql += " AND isArrival = true";
			else 
				hql += " AND isArrival = false";
		}
		
		Query query = session.createQuery(hql);
		
		// Set the parameters for the query
		query.setTimestamp("beginDate", beginTime);
		query.setTimestamp("endDate", endTime);
		
		
		try {
			count = (Long) query.uniqueResult();
			logger.debug("Getting arrival/departures from database took {} msec",
					timer.elapsedMsec());
			return count;
		} catch (HibernateException e) {
			// Log error to the Core logger
			Core.getLogger().error(e.getMessage(), e);
			return null;
		} finally {
			// Clean things up. Not sure if this absolutely needed nor if
			// it might actually be detrimental and slow things down.
			session.close();
		}
		
	}

	
	/**
	 * Same as other getArrivalsDeparturesFromDb() but uses
	 * -Dtransitime.db.dbName Java property to specify the name of the database.
	 * 
	 * @param beginTime
	 * @param endTime
	 * @param sqlClause
	 * @param firstResult
	 * @param maxResults
	 * @param arrivalOrDeparture
	 * @return List<ArrivalDeparture> or null if there is an exception
	 */
	public static List<ArrivalDeparture> getArrivalsDeparturesFromDb(
			Date beginTime, Date endTime, String sqlClause,
			final int firstResult, final int maxResults,
			ArrivalsOrDepartures arrivalOrDeparture) {
		return getArrivalsDeparturesFromDb(DbSetupConfig.getDbName(), beginTime,
				endTime, sqlClause, firstResult, maxResults, arrivalOrDeparture);
	}
	
	public String getVehicleId() {
		return vehicleId;
	}

	public Date getDate() {
		return time;
	}

	public Date getAvlTime() {
		return avlTime;
	}
	
	public long getTime() {
		return time.getTime();
	}
	
	public String getStopId() {
		return stopId;
	}

	public boolean isArrival() {
		return isArrival;
	}

	/**
	 * Can be more clear than using !isArrival()
	 * @return
	 */
	public boolean isDeparture() {
		return !isArrival;
	}
	
	public String getTripId() {
		return tripId;
	}

	/**
	 * Returns the trip short name for the trip associated with the
	 * arrival/departure.
	 * 
	 * @return trip short name for the trip associated with the
	 * arrival/departure or null if there is a problem
	 */
	public String getTripShortName() {
		if (!Core.isCoreApplication()) {
			logger.error(Markers.email(), 
					"For agencyId={} alling ArrivalDeparture.getTripShortName() "
					+ "but it is not part of core application", 
					AgencyConfig.getAgencyId());
			return null;
		}
		
		Trip trip = Core.getInstance().getDbConfig().getTrip(tripId);
		if (trip != null)
			return trip.getShortName();
		else
			return null;
	}
	
	public String getBlockId() {
		return blockId;
	}

	public String getRouteId() {
		return routeId;
	}

	public String getServiceId() {
		return serviceId;
	}

	public String getDirectionId() {
		return directionId;
	}
	
	public int getConfigRev() {
		return configRev;
	}

	public int getTripIndex() {
		return tripIndex;
	}

	public int getStopPathIndex() {
		return stopPathIndex;
	}

	public float getStopPathLength() {
		return stopPathLength;
	}

	public Integer getStopOrder() {
		return stopOrder;
	}
	
	/**
	 * Note that the block is a transient element so will not be available if
	 * this object was read from the database. In that case it will be null.
	 * 
	 * @return
	 */
	public Block getBlock() {
		return block;
	}
	
	/**
	 * The schedule time will only be set if the schedule info was available
	 * from the GTFS data and it is the proper type of arrival or departure
	 * stop (there is an arrival schedule time and this is the last stop for
	 * a trip and and this is an arrival time OR there is a departure schedule
	 * time and this is not the last stop for a trip and this is a departure
	 * time. Otherwise will be null.
	 * 
	 * @return
	 */
	public Date getScheduledDate() {
		return scheduledTime;
	}
	
	/**
	 * Same as getScheduledDate() but returns long epoch time.
	 * @return
	 */
	public long getScheduledTime() {
		return scheduledTime.getTime();
	}
	
	/**
	 * Returns the schedule adherence for the stop if there was a schedule
	 * time. Otherwise returns null.
	 * 
	 * @return
	 */
	public TemporalDifference getScheduleAdherence() {
		// If there is no schedule time for this stop then there
		// is no schedule adherence information.
		if (scheduledTime == null)
			return null;
		
		// Return the schedule adherence
		return new TemporalDifference(scheduledTime.getTime() - time.getTime());
	}
	
	/**
	 * Returns the Stop object associated with the arrival/departure. Will only
	 * be valid for the Core system where the configuration has been read in.
	 * 
	 * @return The Stop associated with the arrival/departure
	 */
	public Stop getStop() {
		return Core.getInstance().getDbConfig().getStop(stopId);
	}
	
	/**
	 * @return the gtfsStopSequence associated with the arrival/departure
	 */
	public int getGtfsStopSequence() {
		return gtfsStopSeq;
	}

}<|MERGE_RESOLUTION|>--- conflicted
+++ resolved
@@ -229,38 +229,6 @@
 		this.configRev = configRev; 
 		
 		// Some useful convenience variables
-<<<<<<< HEAD
-		Trip trip = block.getTrip(tripIndex);
-		StopPath stopPath = trip.getStopPath(stopPathIndex);
-		String stopId = stopPath.getStopId();
-		
-		// Determine and store stop order
-		this.stopOrder =
-				trip.getRoute().getStopOrder(trip.getDirectionId(), stopId,
-						stopPathIndex);
-
-		// Determine the schedule time, which is a bit complicated.
-		// Of course, only do this for schedule based assignments.
-		// The schedule time will only be set if the schedule info was available
-		// from the GTFS data and it is the proper type of arrival or departure 
-		// stop (there is an arrival schedule time and this is the last stop for
-		// a trip and and this is an arrival time OR there is a departure schedule
-		// time and this is not the last stop for a trip and this is a departure 
-		// time.
-		Date scheduledEpochTime = null;
-		if (!trip.isNoSchedule()) {
-			ScheduleTime scheduleTime = trip.getScheduleTime(stopPathIndex);
-			if (stopPath.isLastStopInTrip() && scheduleTime.getArrivalTime() != null
-					&& isArrival) {
-				long epochTime = Core.getInstance().getTime()
-						.getEpochTime(scheduleTime.getArrivalTime(), time);
-				scheduledEpochTime = new Date(epochTime);
-			} else if (!stopPath.isLastStopInTrip()
-					&& scheduleTime.getDepartureTime() != null && !isArrival) {
-				long epochTime = Core.getInstance().getTime()
-						.getEpochTime(scheduleTime.getDepartureTime(), time);
-				scheduledEpochTime = new Date(epochTime);
-=======
 		if(block!=null)
 		{
 			Trip trip = block.getTrip(tripIndex);
@@ -289,7 +257,6 @@
 							.getEpochTime(scheduleTime.getDepartureTime(), time);
 					scheduledEpochTime = new Date(epochTime);
 				}
->>>>>>> 3116c852
 			}
 			this.scheduledTime = scheduledEpochTime;
 			
@@ -315,21 +282,9 @@
 	}
 	protected ArrivalDeparture(String vehicleId, Date time, Date avlTime, Block block, 
 			int tripIndex, int stopPathIndex, boolean isArrival) {
-		
-<<<<<<< HEAD
-		this.blockId = block.getId();
-		this.tripId = trip.getId();
-		this.directionId = trip.getDirectionId();
-		this.stopId = stopId;
-		this.gtfsStopSeq = stopPath.getGtfsStopSeq();
-		this.stopPathLength = (float) stopPath.getLength();
-		this.routeId = trip.getRouteId();
-		this.routeShortName = trip.getRouteShortName();
-		this.serviceId = block.getServiceId();		
-=======
+			
 		this(Core.getInstance().getDbConfig().getConfigRev(),vehicleId, time, avlTime, block, 
 				tripIndex, stopPathIndex, isArrival);
->>>>>>> 3116c852
 	}
 	/**
 	 * Hibernate requires a no-arg constructor for reading objects
