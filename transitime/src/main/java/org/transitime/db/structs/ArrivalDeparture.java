--- conflicted
+++ resolved
@@ -52,19 +52,11 @@
  * For persisting an Arrival or a Departure time. Should use Arrival or
  * Departure subclasses.
  * <p>
-<<<<<<< HEAD
- * Implements Lifecyle so that can have the onLoad() callback be called when
- * reading in data so that can intern() member strings. In order to do this the
- * String members could not be declared as final since they are updated after
- * the constructor is called. By interning the member strings less than half
- * (about 40%) of the RAM to be used. This is very important when reading in
-=======
  * Implements Lifecycle so that can have the onLoad() callback be called when
  * reading in data so that can intern() member strings. In order to do this the
  * String members could not be declared as final since they are updated after
  * the constructor is called. By interning the member strings less than half
  * (about 40%) of the RAM is used. This is very important when reading in
->>>>>>> 3d7675e6
  * large batches of ArrivalDeparture objects!
  * 
  * @author SkiBu Smith
@@ -73,13 +65,9 @@
 @DynamicUpdate
 @Table(name="ArrivalsDepartures",
        indexes = { @Index(name="ArrivalsDeparturesTimeIndex", 
-<<<<<<< HEAD
-                      columnList="time" ) } )
-=======
                       columnList="time" ),
                    @Index(name="ArrivalsDeparturesRouteTimeIndex", 
                       columnList="routeShortName, time" )} )
->>>>>>> 3d7675e6
 public class ArrivalDeparture implements Lifecycle, Serializable  {
 	
 	@Id 
