/* 
 * This file is part of Transitime.org
 * 
 * Transitime.org is free software: you can redistribute it and/or modify
 * it under the terms of the GNU General Public License (GPL) as published by
 * the Free Software Foundation, either version 3 of the License, or
 * any later version.
 *
 * Transitime.org is distributed in the hope that it will be useful,
 * but WITHOUT ANY WARRANTY; without even the implied warranty of
 * MERCHANTABILITY or FITNESS FOR A PARTICULAR PURPOSE.  See the
 * GNU General Public License for more details.
 *
 * You should have received a copy of the GNU General Public License
 * along with Transitime.org .  If not, see <http://www.gnu.org/licenses/>.
 */
package org.transitime.utils;

import java.util.Calendar;
import java.util.Date;
import java.util.GregorianCalendar;
import java.util.TimeZone;
import java.text.DateFormat;
import java.text.DecimalFormat;
import java.text.ParseException;
import java.text.SimpleDateFormat;

import org.transitime.db.structs.Agency;
import org.transitime.gtfs.DbConfig;

/**
 * Contains convenience methods for dealing with time issues.
 * <p>
 * Note: To use the proper timezone should set
 * <code> TimeZone.setDefault(TimeZone.getTimeZone(timeZoneStr));</code> before
 * this class is initialized. Otherwise the SimpleDateFormat objects will
 * wrongly use the system default timezone.
 * 
 * @author SkiBu Smith
 * 
 */
public class Time {
	// Some handy constants for dealing with time.
	// MS_PER_SEC and MS_PER_MIN are declared as integers since they after
	// often used where just interested in a few minutes, which easily
	// fits within an int. By being an int instead of a long don't need
	// to cast to an int when using these values for things like config
	// parameters which are typically a IntegerConfigValue. But for the
	// big values, such as MS_PER_HOUR and longer then risk wrapping
	// around if just using an int. For example a month of 31 days *
	// MS_PER_DAY would wrap if MS_PER_DAY was an integer instead of a long.
	public static final int MS_PER_SEC = 1000;
	public static final int SEC_IN_MSECS = MS_PER_SEC;
	public static final int MS_PER_MIN = 60 * MS_PER_SEC;
	public static final int MIN_IN_MSECS = MS_PER_MIN;
	public static final long MS_PER_HOUR = 60 * MS_PER_MIN;
	public static final long HOUR_IN_MSECS = MS_PER_HOUR;
	public static final long MS_PER_DAY = 24 * MS_PER_HOUR;
	public static final long DAY_IN_MSECS = MS_PER_DAY;
	public static final long MS_PER_WEEK = 7 * MS_PER_DAY;
	public static final long WEEK_IN_MSECS = MS_PER_WEEK;
	public static final long MS_PER_YEAR = 365 * MS_PER_DAY;
	public static final long YEAR_IN_MSECS = MS_PER_YEAR;
	
	public static final int SEC_PER_MIN = 60;
	public static final int MIN_IN_SECS = SEC_PER_MIN;
	public static final int SEC_PER_HOUR = 60 * SEC_PER_MIN;
	public static final int HOUR_IN_SECS = SEC_PER_HOUR;
	public static final int SEC_PER_DAY = 24 * SEC_PER_HOUR;
	public static final int DAY_IN_SECS = SEC_PER_DAY;

	public static final int MIN_PER_HOUR = 60;
	public static final int HOUR_IN_MINS = MIN_PER_HOUR;

	public static final long NSEC_PER_MSEC = 1000000;
	public static final long MSEC_IN_NSECS = NSEC_PER_MSEC;
	
	// These two are for reading in dates in various formats
	private static final DateFormat defaultDateFormat =
			new SimpleDateFormat("yyyy-MM-dd");
	private static final DateFormat dateFormatDashesShortYear =
			new SimpleDateFormat("yy-MM-dd");

	
	private static final DateFormat readableDateFormat =
			new SimpleDateFormat("yyyy-MM-dd");
	
	private static final DateFormat readableDateFormat24 = 
			new SimpleDateFormat("yyyy-MM-dd HH:mm:ss z");
	
	private static final DateFormat readableDateFormat24NoSecs = 
		new SimpleDateFormat("yyyy-MM-dd HH:mm");

	private static final DateFormat readableDateFormat24Msec = 
			new SimpleDateFormat("yyyy-MM-dd HH:mm:ss.SSS z");
	
	private static final DateFormat readableDateFormat24NoTimeZoneMsec = 
			new SimpleDateFormat("yyyy-MM-dd HH:mm:ss.SSS");
	
	private static final DateFormat readableDateFormat24NoTimeZoneNoMsec = 
			new SimpleDateFormat("yyyy-MM-dd HH:mm:ss");

	private static final DateFormat timeFormat24 =
			new SimpleDateFormat("HH:mm:ss z");

	private static final DateFormat timeFormat24NoTimezone =
			new SimpleDateFormat("HH:mm:ss");
	
	private static final DateFormat timeFormat24Msec =
			new SimpleDateFormat("HH:mm:ss.SSS z");

	private static final DateFormat timeFormat24MsecNoTimeZone =
			new SimpleDateFormat("HH:mm:ss.SSS");

	// Sun, 06 Nov 1994 08:49:37 GMT  ; RFC 822, updated by RFC 1123
	private static final DateFormat httpFormat =
			new SimpleDateFormat("EEE, dd MMM yyyy HH:mm:ss z");
	
	// Note that this one is not static. It is for when need to include
	// timezone via a Time object.
	private final DateFormat readableDateFormat24MsecForTimeZone =
			new SimpleDateFormat("yyyy-MM-dd HH:mm:ss.SSS z");
	private final DateFormat readableTimeFormatForTimeZone =
			new SimpleDateFormat("HH:mm:ss");
	private final DateFormat readableDateFormatForTimeZone =
			new SimpleDateFormat("yyyy-MM-dd");
	
	// So can output headings and such with a consistent number of decimal places
	private static final DecimalFormat oneDigitFormat = new DecimalFormat("0.0");

	// Have a shared calendar so don't have to keep creating one
	private Calendar calendar;
	
	/******************* Methods ******************/
	
	public Time(DbConfig dbConfig) {
<<<<<<< HEAD
		this.calendar = new GregorianCalendar();
=======
		Agency agency = dbConfig.getFirstAgency();
		this.calendar =
				agency != null ? new GregorianCalendar(agency.getTimeZone())
						: new GregorianCalendar();
>>>>>>> 3d7675e6
	}
	
	/**
	 * Creates a Time object for the specified timezone. Useful for when have to
	 * frequently call members such as getSecondsIntoDay() that need an
	 * expensive calendar object.
	 * 
	 * @param timeZoneStr
	 *            Such as "America/Los_Angeles" . List of time zones can be found
	 *            at http://en.wikipedia.org/wiki/List_of_tz_database_time_zones . 
	 *            If null then local timezone is used
	 */
	public Time(String timeZoneStr) {
		// If no time zone string specified then use local timezone
		if (timeZoneStr == null)
			return;
		
		TimeZone timeZone = TimeZone.getTimeZone(timeZoneStr);
		this.calendar = new GregorianCalendar(timeZone);
		
		readableDateFormat24MsecForTimeZone.setCalendar(this.calendar);
		readableTimeFormatForTimeZone.setCalendar(this.calendar);
		readableDateFormatForTimeZone.setCalendar(this.calendar);
	}
	
	/**
	 * Converts the epoch time into number of seconds into the day.
	 * 
	 * @param epochTime
	 * @return seconds into the day
	 */
	public int getSecondsIntoDay(long epochTime) {
		// Since setting and then getting time and this method might be called
		// by multiple threads need to synchronize.
		synchronized (calendar) {
			// Get seconds into day
			calendar.setTimeInMillis(epochTime);
			return calendar.get(Calendar.HOUR_OF_DAY) * 60 * 60 +
					calendar.get(Calendar.MINUTE) * 60          +
					calendar.get(Calendar.SECOND);
		}
	}
	
	/**
	 * Converts the epoch time into number of seconds into the day.
	 * 
	 * @param epochTime
	 * @return seconds into the day
	 */
	public int getSecondsIntoDay(Date epochDate) {
		return getSecondsIntoDay(epochDate.getTime());
	}
	
	/**
	 * Returns day of year. This method is not threadsafe in that it first sets
	 * the time of the calendar and then gets the day of the year without
	 * synchronizing the calendar. But this is a bit faster.
	 * 
	 * @param epochDate
	 * @return
	 */
	public int getDayOfYear(Date epochDate) {
		calendar.setTimeInMillis(epochDate.getTime());
		return calendar.get(Calendar.DAY_OF_YEAR);
	}
	
	/**
	 * Converts the epoch time into number of msec into the day.
	 * 
	 * @param epochTime
	 * @return msec into the day
	 */
	public int getMsecsIntoDay(Date epochTime) {
		// Since setting and then getting time and this method might be called
		// by multiple threads need to synchronize.
		synchronized (calendar) {
			// Get seconds into day
			calendar.setTime(epochTime);
			return calendar.get(Calendar.HOUR_OF_DAY) * 60 * 60 * 1000 +
					calendar.get(Calendar.MINUTE) * 60 * 1000          +
					calendar.get(Calendar.SECOND) * 1000               +
					calendar.get(Calendar.MILLISECOND);
		}
	}
	
	/**
	 * Returns the epoch time of the start of the day for the date and timezone
	 * specified.
	 * 
	 * @param date
	 *            the time that the start of the day is needed for
	 * @param tz
	 *            the timezone
	 * @return start of the current day
	 */
	public static long getStartOfDay(Date date, TimeZone tz) {
		Calendar calendar = new GregorianCalendar(tz);
		calendar.setTime(date);
		
		calendar.set(Calendar.MILLISECOND, 0);
		calendar.set(Calendar.SECOND, 0);
		calendar.set(Calendar.MINUTE, 0);
		calendar.set(Calendar.HOUR_OF_DAY, 0);

		// Get the epoch time
		long epochTime = calendar.getTimeInMillis();
		return epochTime;
	}
	
	/**
	 * Returns the epoch time of the start of the current day for the default
	 * timezone. The default timezone should be set by the application at
	 * startup using TimeZone.setDefault(TimeZone.getTimeZone(timezoneName)).
	 * 
	 * @param date
	 *            the time that the start of the day is needed for
	 * @return start of the current day
	 */
	public static long getStartOfDay(Date date) {
		Calendar calendar = new GregorianCalendar();
		calendar.setTime(date);

		calendar.set(Calendar.MILLISECOND, 0);
		calendar.set(Calendar.SECOND, 0);
		calendar.set(Calendar.MINUTE, 0);
		calendar.set(Calendar.HOUR_OF_DAY, 0);

		// Get the epoch time
		long epochTime = calendar.getTimeInMillis();
		return epochTime;
	}
	
	/**
	 * Converts secondsIntoDay into an epoch time.
	 * 
	 * @param secondsIntoDay
	 *            To be converted into epoch time
	 * @param referenceDate
	 *            The approximate epoch time so that can handle times before and
	 *            after midnight.
	 * @return epoch time
	 */
	public long getEpochTime(int secondsIntoDay, Date referenceDate) {
		// Need to sync the calendar since reusing it.
		synchronized (calendar) {
			// Determine seconds, minutes, and hours
			int seconds = secondsIntoDay % 60;
			int minutesIntoDay = secondsIntoDay / 60;
			int minutes = minutesIntoDay % 60;
			int hoursIntoDay = minutesIntoDay / 60;
			int hours = hoursIntoDay % 24;
			
			// Set the calendar to use the reference time so that get the
			// proper date.
			calendar.setTime(referenceDate);
			
			// Set the seconds, minutes, and hours so that the calendar has
			// the proper time. Need to also set milliseconds because otherwise
			// would use milliseconds from the referenceDate.
			calendar.set(Calendar.MILLISECOND, 0);
			calendar.set(Calendar.SECOND, seconds);
			calendar.set(Calendar.MINUTE, minutes);
			calendar.set(Calendar.HOUR_OF_DAY, hours);
			
			// Get the epoch time
			long epochTime = calendar.getTimeInMillis();
			
			// Need to make sure that didn't have a problem around midnight. 
			// For example, a vehicle is supposed to depart a layover at 
			// 00:05:00 right after midnight but the AVL time might be for
			// 23:57:13, which is actually for the previous day. If would
			// simply set the hours, minutes and seconds then would wrongly
			// get an epoch time for the previous day. Could have the same
			// problem if the AVL time is right after midnight but the 
			// secondsIntoDay is just before midnight. Therefore if the 
			// resulting epoch time is too far away then adjust the epoch
			// time by plus or minus day. Note: originally used 12 hours
			// instead of 20 hours but that caused problems when trying to 
			// determine if a block is active because it might have started
			// more than 12 hours ago. By using 20 hours we are much more likely
			// to get the correct day because will only correct if really far 
			// off.
			if (epochTime > referenceDate.getTime() + 20 * MS_PER_HOUR) {
				// subtract a day
				epochTime -= MS_PER_DAY;
			} else if (epochTime < referenceDate.getTime() - 20 * MS_PER_HOUR) {
				// add a day
				epochTime += MS_PER_DAY;
			}
			
			// Get the results
			return epochTime;
		}
	}
	
	/**
	 * Converts secondsIntoDay into an epoch time.
	 * 
	 * @param secondsIntoDay
	 *            To be converted into epoch time
	 * @param referenceTime
	 *            The approximate epoch time so that can handle times before and
	 *            after midnight.
	 * @return epoch time
	 */
	public long getEpochTime(int secondsIntoDay, long referenceTime) {
		return getEpochTime(secondsIntoDay, new Date(referenceTime));
	}
	
	/**
	 * Returns time of day in msecs. But uses reference time to determine
	 * if interested in a time before midnight (a negative value) or a
	 * time past midnight (greater than 24 hours). This way when looking
	 * at schedule adherence and such it is much easier to deal with
	 * situations where have blocks that span midnight. Only need to
	 * get the time and do schedule adherence comparison once.
	 * 
	 * @param epochTime
	 * @param referenceTimeIntoDayMsecs
	 * @return
	 */
	public long getMsecsIntoDay(Date epochTime, long referenceTimeIntoDayMsecs) {
		int timeIntoDay = getMsecsIntoDay(epochTime);
		long delta = Math.abs(referenceTimeIntoDayMsecs - timeIntoDay);
		
		long deltaForBeforeMidnight = 
				Math.abs(referenceTimeIntoDayMsecs - (timeIntoDay - Time.MS_PER_DAY));
		if (deltaForBeforeMidnight < delta)
			return timeIntoDay - (int)Time.MS_PER_DAY;
		
		long deltaForAfterMidnight = 
				Math.abs(referenceTimeIntoDayMsecs - (timeIntoDay + Time.MS_PER_DAY));
		if (deltaForAfterMidnight < delta)
			return timeIntoDay + (int)Time.MS_PER_DAY;
		
		return timeIntoDay;
	}
	
	/**
	 * Parses the dateStr into a Date using the timezone for this Time object.
	 * @param dateStr
	 * @return
	 * @throws ParseException
	 */
	public Date parseUsingTimezone(String dateStr) throws ParseException {
		return readableDateFormatForTimeZone.parse(dateStr);
	}
	
	/**
	 * Parses the datetimeStr and returns a Date object. Format is
	 * "MM-dd-yyyy HH:mm:ss z". Tries multiple formats including with
	 * milliseconds and with and without time zones.
	 * 
	 * @param datetimeStr
	 * @return
	 * @throws ParseException
	 */
	public static Date parse(String datetimeStr) throws ParseException {
		// First try with timezone and msec, the most complete form
		try {
			Date date = readableDateFormat24Msec.parse(datetimeStr);
			return date;
		} catch (ParseException e) {}

		// Got exception so try without timezone but still try msec
		try {
			Date date = readableDateFormat24NoTimeZoneMsec.parse(datetimeStr);
			return date;
		} catch (ParseException e) {}
		
		// Still not working so try without seconds but with timezone
		try {
			Date date = readableDateFormat24.parse(datetimeStr);
			return date;
		} catch (ParseException e) {}
		
		// Still not working so try without msecs and without timezone
		try {
			Date date = readableDateFormat24NoTimeZoneNoMsec.parse(datetimeStr);
			return date;
		} catch (ParseException e) {}
		
		// Still not working so try without seconds and without timezone
		try {
			Date date = readableDateFormat24NoSecs.parse(datetimeStr);
			return date;
		} catch (ParseException e) {}
		
		// Still not working so try date alone. This will ignore any time
		// specification so this attempt needs to be done after trying all
		// the other formats.
		try {
		    Date date = readableDateFormat.parse(datetimeStr);
		    return date;
		} catch (ParseException e) {}
		
		// As last resort try the default syntax. Will throw a ParseException
		// if can't parse.
		return new SimpleDateFormat().parse(datetimeStr);
	}
	
	/**
	 * Parses the dateStr and returns a Date object. Format of 
	 * date is "yyyy-MM-dd".
	 * 
	 * @param dateStr
	 * @return
	 * @throws ParseException
	 */
	public static Date parseDate(String dateStr) throws ParseException {
		try {
			return defaultDateFormat.parse(dateStr);
		} catch (ParseException e) {}

		// Try using "-" instead of "/" as separator. Having the date formatter
		// specify only two digits for the year means it also works when 4
		// digits are used, making it pretty versatile.
		return dateFormatDashesShortYear.parse(dateStr);		
	}
	
	/**
	 * Parses a time such as HH:MM:SS or HH:MM into seconds into the day.
	 * Instead of using SimpleDateFormat or such this function does the
	 * conversion directly and simply in order to be quicker. This is useful for
	 * reading in large volumes of GTFS data and such.
	 * 
	 * @return Seconds into the day
	 */
	public static int parseTimeOfDay(String timeStr) {
		// At some point GTFS will handle negative values
		// to indicate a time early in the morning before midnight.
		// Therefore might as well handle negative values now.
		boolean negative = timeStr.charAt(0) == '-';
		String positiveTimeStr = negative ? timeStr.substring(1) : timeStr;

		int firstColon = positiveTimeStr.indexOf(":");
		int hours = Integer.parseInt(positiveTimeStr.substring(0, firstColon)); 
		
		// If there is a second colon then also process seconds
		int secondColon = positiveTimeStr.lastIndexOf(":");
		int minutes, seconds;
		if (firstColon != secondColon) {
			// Second colon, so handle minutes and seconds
			minutes = Integer.parseInt(positiveTimeStr.substring(firstColon+1, secondColon));
			seconds = Integer.parseInt(positiveTimeStr.substring(secondColon+1));
		} else {
			// No second colon so just handle minutes
			minutes = Integer.parseInt(positiveTimeStr.substring(firstColon+1));
			seconds = 0;			
		}
		
		int result = hours * 60 * 60 + minutes*60 + seconds;
		if (negative)
			return -result;
		else
			return result;
	}
	
	/**
	 * Converts seconds in day to a string HH:MM:SS.
	 * Note: secInDay can be negative.
	 * 
	 * @param secInDay
	 * @return
	 */
	public static String timeOfDayStr(long secInDay) {
		String timeStr = "";
		if (secInDay < 0) {
			timeStr="-";
			secInDay = -secInDay;
		}
		long hours = secInDay / (60*60);
		long minutes = (secInDay % (60*60)) / 60;
		long seconds = secInDay % 60;
		
		// Use StringBuilder instead of just concatenating strings since it
		// indeed is faster. Actually measured it and when writing out
		// GTFS stop_times file it was about 10% faster when using
		// StringBuilder.
		StringBuilder b = new StringBuilder(8);
		b.append(timeStr);
		if (hours<10) b.append("0");
		b.append(hours).append(":");
		if (minutes < 10) b.append("0");
		b.append(minutes).append(":");
		if (seconds<10) b.append("0");
		b.append(seconds);
		return b.toString();
	}
	
	/**
	 * Converts seconds in day to a string HH:MM:SS.
	 * If secInDay null then returns null.
	 * Note: secInDay can be negative.
	 * 
	 * @param secInDay
	 * @return Can be null
	 */
	public static String timeOfDayStr(Integer secInDay) {
		if (secInDay == null)
			return null;
		return timeOfDayStr(secInDay.intValue());
	}

	/**
	 * Converts seconds in day to a string HH:MM.
	 * Note: secInDay can be negative.
	 * 
	 * @param secInDay
	 * @return
	 */
	public static String timeOfDayShortStr(long secInDay) {
		String timeStr = "";
		if (secInDay < 0) {
			timeStr="-";
			secInDay = -secInDay;
		}
		long hours = secInDay / (60*60);
		long minutes = (secInDay % (60*60)) / 60;
		
		// Use StringBuilder instead of just concatenating strings since it
		// indeed is faster. Actually measured it and when writing out
		// GTFS stop_times file it was about 10% faster when using
		// StringBuilder.
		StringBuilder b = new StringBuilder(8);
		b.append(timeStr);
		if (hours<10) b.append("0");
		b.append(hours).append(":");
		if (minutes < 10) b.append("0");
		b.append(minutes);
		return b.toString();
	}
	
	/**
	 * Converts seconds in day to a string HH:MM.
	 * If secInDay null then returns null.
	 * Note: secInDay can be negative.
	 * 
	 * @param secInDay
	 * @return Can be null
	 */
	public static String timeOfDayShortStr(Integer secInDay) {
		if (secInDay == null)
			return null;
		return timeOfDayShortStr(secInDay.intValue());
	}

	/**
	 * Converts seconds in day to a string HH:MM AM/PM.
	 * Note: secInDay can be negative.
	 * 
	 * @param secInDay
	 * @return
	 */
	public static String timeOfDayAmPmStr(long secInDay) {
		String timeStr = "";
		if (secInDay < 0) {
			timeStr="-";
			secInDay = -secInDay;
		}
		
		// Handle if time is into next day
		if (secInDay > 24*60*60)
			secInDay -= 24*60*60;
		
		// Handle if PM instead of AM
		boolean pm = false;
		if (secInDay > 12*60*60) {
			pm = true;
			secInDay -= 12*60*60;
		}
		
		long hours = secInDay / (60*60);
		long minutes = (secInDay % (60*60)) / 60;
		
		// Use StringBuilder instead of just concatenating strings since it
		// indeed is faster. Actually measured it and when writing out
		// GTFS stop_times file it was about 10% faster when using
		// StringBuilder.
		StringBuilder b = new StringBuilder(8);
		b.append(timeStr);
		if (hours<10) b.append("0");
		b.append(hours).append(":");
		if (minutes < 10) b.append("0");
		b.append(minutes);
		if (pm) 
			b.append("PM");
		else
			b.append("AM");
		return b.toString();
	}
	
	/**
	 * Converts seconds in day to a string HH:MM AM/PM.
	 * Note: secInDay can be negative.
	 * 
	 * @param secInDay Can be null
	 * @return
	 */
	public static String timeOfDayAmPmStr(Integer secInDay) {
		if (secInDay == null)
			return null;
		return timeOfDayAmPmStr(secInDay.intValue());
	}
	
	/**
	 * Outputs time in minutes with a single digit past the decimal point
	 * @param msec
	 * @return
	 */
	public static String minutesStr(long msec) {
		float minutes = (float) msec / Time.MS_PER_MIN;
		return oneDigitFormat.format(minutes);
	}
	
	/**
	 * Outputs time in seconds with a single digit past the decimal point
	 * @param msec
	 * @return
	 */
	public static String secondsStr(long msec) {
		float seconds = (float) msec / Time.MS_PER_SEC;
		return oneDigitFormat.format(seconds);
	}

	/**
	 * Returns the elapsed time in msec as a string. If the time is below
	 * 1 minute then it is displayed in seconds. If greater than 2 minutes
	 * then it is displayed in minutes. For both, 1 digit after the 
	 * decimal point is displayed. The units, either " sec" or " msec"
	 * are appended.
	 * 
	 * @param msec
	 * @return
	 */
	public static String elapsedTimeStr(long msec) {
		if (Math.abs(msec) < 2*Time.MS_PER_MIN) {
			return Time.secondsStr(msec) + " sec";
		} else {
			return Time.minutesStr(msec) + " min";
		}
	}
	
	/**
	 * Returns date in format "MM-dd-yyyy"
	 * @param epochTime
	 * @return
	 */
	public static String dateStr(long epochTime) {
		return readableDateFormat.format(epochTime);
	}
	
	/**
	 * Returns date in format "MM-dd-yyyy"
	 * @param epochTime
	 * @return
	 */
	public static String dateStr(Date epochTime) {
		return readableDateFormat.format(epochTime);
	}
	
	/**
	 * Returns epochTime as a string in the format MM-dd-yyyy HH:mm:ss z
	 * @param epochTime
	 * @return
	 */
	public static String dateTimeStr(long epochTime) {
		return readableDateFormat24.format(epochTime);
	}
	
	/**
	 * Returns epochTime as a string in the format MM-dd-yyyy HH:mm:ss z
	 * 
	 * @param epochTime
	 * @return
	 */
	public static String dateTimeStr(Date epochTime) {
		return readableDateFormat24.format(epochTime.getTime());
	}	
	
	/**
	 * Returns epochTime as a string in the format MM-dd-yyyy HH:mm:ss.SSS z
	 * 
	 * @param epochTime
	 * @return
	 */
	public static String dateTimeStrMsec(long epochTime) {
		return readableDateFormat24Msec.format(epochTime);
	}
	
	/**
	 * Returns epochTime as a string in the format MM-dd-yyyy HH:mm:ss.SSS z
	 * but does so for the Timezone specified by this Time object.
	 * 
	 * @param epochTime
	 * @return
	 */
	public String dateTimeStrMsecForTimezone(long epochTime) {
		return readableDateFormat24MsecForTimeZone.format(epochTime);
	}
	
	public String timeStrForTimezone(long epochTime) {
		return readableTimeFormatForTimeZone.format(epochTime);
	}
	
	/**
	 * Returns epochTime as a string, including msec, in the 
	 * format MM-dd-yyyy HH:mm:ss.SSS z
	 * 
	 * @param epochTime
	 * @return
	 */
	public static String dateTimeStrMsec(Date epochTime) {
		return readableDateFormat24Msec.format(epochTime.getTime());
	}	
	
	/**
	 * Returns just the time string in format "HH:mm:ss z"
	 * 
	 * @param epochTime
	 * @return
	 */
	public static String timeStr(long epochTime) {
		return timeFormat24.format(epochTime);
	}

	/**
	 * Returns just the time string in format "HH:mm:ss z"
	 * 
	 * @param epochTime
	 * @return
	 */
	public static String timeStr(Date epochTime) {
		return timeStr(epochTime.getTime());
	}
	
	/**
	 * Returns just the time string in format "HH:mm:ss"
	 * 
	 * @param epochTime
	 * @return
	 */
	public static String timeStrNoTimeZone(long epochTime) {
		return timeFormat24NoTimezone.format(epochTime);
	}
	
	/**
	 * Returns just the time string in format "HH:mm:ss"
	 * 
	 * @param epochTime
	 * @return
	 */
	public static String timeStrNoTimeZone(Date epochTime) {
		return timeStrNoTimeZone(epochTime.getTime());
	}

	/**
	 * Returns just the time string. Includes msec.
	 * 
	 * @param epochTime
	 * @return
	 */
	public static String timeStrMsec(Date epochTime) {
		return timeFormat24Msec.format(epochTime.getTime());
	}
	
	/**
	 * Returns just the time string. Includes msec.
	 * e.g. "HH:mm:ss.SSS z"
	 * 
	 * @param epochTime
	 * @return
	 */
	public static String timeStrMsec(long epochTime) {
		return timeFormat24Msec.format(epochTime);
	}

	/**
	 * Returns just the time string. Includes msec but no timezone.
	 * e.g. "HH:mm:ss.SSS"
	 * 
	 * @param epochTime
	 * @return
	 */
	public static String timeStrMsecNoTimeZone(long epochTime) {
		return timeFormat24MsecNoTimeZone.format(epochTime);
	}
	
	/**
	 * Returns just the time string. Includes msec but no timezone.
	 * e.g. "HH:mm:ss.SSS"
	 * 
	 * @param epochTime
	 * @return
	 */
	public static String timeStrMsecNoTimeZone(Date epochTime) {
		return timeFormat24MsecNoTimeZone.format(epochTime);
	}

	/**
	 * For when sending date as part of http request.
	 * Sun, 06 Nov 1994 08:49:37 GMT  ; RFC 822, updated by RFC 1123
	 * 
	 * @param epochTime
	 * @return
	 */
	public static String httpDate(long epochTime) {
		httpFormat.setTimeZone(TimeZone.getTimeZone("GMT"));
		return httpFormat.format(epochTime);
	}
	
	/**
	 * Returns the absolute value of the difference between the two times. If
	 * the difference is greater than 12 hours then 24hours-difference is
	 * returned. This is useful for when the times wrap around midnight. For
	 * example, if the times are 11:50pm and 12:05am then the difference will be
	 * 15 minutes instead of 23 hours and 45 minutes.
	 * 
	 * @param time1SecsIntoDay
	 * @param time2SecsIntoDay
	 * @return The absolute value of the difference between the two times
	 */
	public static int getTimeDifference(int time1SecsIntoDay,
			int time2SecsIntoDay) {
		int timeDiffSecs = Math.abs(time1SecsIntoDay - time2SecsIntoDay);
		if (timeDiffSecs > 12 * Time.SEC_PER_HOUR)
			return Time.SEC_PER_DAY - timeDiffSecs;
		else
			return timeDiffSecs;
	}
	
	/**
	 * Simply calls Thread.sleep() but catches the InterruptedException
	 * so that the calling function doesn't need to.
	 * @param msec
	 */
	public static void sleep(long msec) {
		try {
			Thread.sleep(msec);
		} catch (InterruptedException e) {
			// ignore
		}
	}
	
	public static void main(String args[]) {
		try {
			// TODO make this a unit test
			Time time = new Time("America/Los_Angeles");
			Date referenceDate = parse("11-23-2013 23:55:00");
			int secondsIntoDay = 24 * SEC_PER_HOUR - 60;
			long epochTime = time.getEpochTime(secondsIntoDay, referenceDate);
			System.out.println(new Date(epochTime));
		} catch (ParseException e) {}
		
	}
}
<|MERGE_RESOLUTION|>--- conflicted
+++ resolved
@@ -1,900 +1,896 @@
-/* 
- * This file is part of Transitime.org
- * 
- * Transitime.org is free software: you can redistribute it and/or modify
- * it under the terms of the GNU General Public License (GPL) as published by
- * the Free Software Foundation, either version 3 of the License, or
- * any later version.
- *
- * Transitime.org is distributed in the hope that it will be useful,
- * but WITHOUT ANY WARRANTY; without even the implied warranty of
- * MERCHANTABILITY or FITNESS FOR A PARTICULAR PURPOSE.  See the
- * GNU General Public License for more details.
- *
- * You should have received a copy of the GNU General Public License
- * along with Transitime.org .  If not, see <http://www.gnu.org/licenses/>.
- */
-package org.transitime.utils;
-
-import java.util.Calendar;
-import java.util.Date;
-import java.util.GregorianCalendar;
-import java.util.TimeZone;
-import java.text.DateFormat;
-import java.text.DecimalFormat;
-import java.text.ParseException;
-import java.text.SimpleDateFormat;
-
-import org.transitime.db.structs.Agency;
-import org.transitime.gtfs.DbConfig;
-
-/**
- * Contains convenience methods for dealing with time issues.
- * <p>
- * Note: To use the proper timezone should set
- * <code> TimeZone.setDefault(TimeZone.getTimeZone(timeZoneStr));</code> before
- * this class is initialized. Otherwise the SimpleDateFormat objects will
- * wrongly use the system default timezone.
- * 
- * @author SkiBu Smith
- * 
- */
-public class Time {
-	// Some handy constants for dealing with time.
-	// MS_PER_SEC and MS_PER_MIN are declared as integers since they after
-	// often used where just interested in a few minutes, which easily
-	// fits within an int. By being an int instead of a long don't need
-	// to cast to an int when using these values for things like config
-	// parameters which are typically a IntegerConfigValue. But for the
-	// big values, such as MS_PER_HOUR and longer then risk wrapping
-	// around if just using an int. For example a month of 31 days *
-	// MS_PER_DAY would wrap if MS_PER_DAY was an integer instead of a long.
-	public static final int MS_PER_SEC = 1000;
-	public static final int SEC_IN_MSECS = MS_PER_SEC;
-	public static final int MS_PER_MIN = 60 * MS_PER_SEC;
-	public static final int MIN_IN_MSECS = MS_PER_MIN;
-	public static final long MS_PER_HOUR = 60 * MS_PER_MIN;
-	public static final long HOUR_IN_MSECS = MS_PER_HOUR;
-	public static final long MS_PER_DAY = 24 * MS_PER_HOUR;
-	public static final long DAY_IN_MSECS = MS_PER_DAY;
-	public static final long MS_PER_WEEK = 7 * MS_PER_DAY;
-	public static final long WEEK_IN_MSECS = MS_PER_WEEK;
-	public static final long MS_PER_YEAR = 365 * MS_PER_DAY;
-	public static final long YEAR_IN_MSECS = MS_PER_YEAR;
-	
-	public static final int SEC_PER_MIN = 60;
-	public static final int MIN_IN_SECS = SEC_PER_MIN;
-	public static final int SEC_PER_HOUR = 60 * SEC_PER_MIN;
-	public static final int HOUR_IN_SECS = SEC_PER_HOUR;
-	public static final int SEC_PER_DAY = 24 * SEC_PER_HOUR;
-	public static final int DAY_IN_SECS = SEC_PER_DAY;
-
-	public static final int MIN_PER_HOUR = 60;
-	public static final int HOUR_IN_MINS = MIN_PER_HOUR;
-
-	public static final long NSEC_PER_MSEC = 1000000;
-	public static final long MSEC_IN_NSECS = NSEC_PER_MSEC;
-	
-	// These two are for reading in dates in various formats
-	private static final DateFormat defaultDateFormat =
-			new SimpleDateFormat("yyyy-MM-dd");
-	private static final DateFormat dateFormatDashesShortYear =
-			new SimpleDateFormat("yy-MM-dd");
-
-	
-	private static final DateFormat readableDateFormat =
-			new SimpleDateFormat("yyyy-MM-dd");
-	
-	private static final DateFormat readableDateFormat24 = 
-			new SimpleDateFormat("yyyy-MM-dd HH:mm:ss z");
-	
-	private static final DateFormat readableDateFormat24NoSecs = 
-		new SimpleDateFormat("yyyy-MM-dd HH:mm");
-
-	private static final DateFormat readableDateFormat24Msec = 
-			new SimpleDateFormat("yyyy-MM-dd HH:mm:ss.SSS z");
-	
-	private static final DateFormat readableDateFormat24NoTimeZoneMsec = 
-			new SimpleDateFormat("yyyy-MM-dd HH:mm:ss.SSS");
-	
-	private static final DateFormat readableDateFormat24NoTimeZoneNoMsec = 
-			new SimpleDateFormat("yyyy-MM-dd HH:mm:ss");
-
-	private static final DateFormat timeFormat24 =
-			new SimpleDateFormat("HH:mm:ss z");
-
-	private static final DateFormat timeFormat24NoTimezone =
-			new SimpleDateFormat("HH:mm:ss");
-	
-	private static final DateFormat timeFormat24Msec =
-			new SimpleDateFormat("HH:mm:ss.SSS z");
-
-	private static final DateFormat timeFormat24MsecNoTimeZone =
-			new SimpleDateFormat("HH:mm:ss.SSS");
-
-	// Sun, 06 Nov 1994 08:49:37 GMT  ; RFC 822, updated by RFC 1123
-	private static final DateFormat httpFormat =
-			new SimpleDateFormat("EEE, dd MMM yyyy HH:mm:ss z");
-	
-	// Note that this one is not static. It is for when need to include
-	// timezone via a Time object.
-	private final DateFormat readableDateFormat24MsecForTimeZone =
-			new SimpleDateFormat("yyyy-MM-dd HH:mm:ss.SSS z");
-	private final DateFormat readableTimeFormatForTimeZone =
-			new SimpleDateFormat("HH:mm:ss");
-	private final DateFormat readableDateFormatForTimeZone =
-			new SimpleDateFormat("yyyy-MM-dd");
-	
-	// So can output headings and such with a consistent number of decimal places
-	private static final DecimalFormat oneDigitFormat = new DecimalFormat("0.0");
-
-	// Have a shared calendar so don't have to keep creating one
-	private Calendar calendar;
-	
-	/******************* Methods ******************/
-	
-	public Time(DbConfig dbConfig) {
-<<<<<<< HEAD
-		this.calendar = new GregorianCalendar();
-=======
-		Agency agency = dbConfig.getFirstAgency();
-		this.calendar =
-				agency != null ? new GregorianCalendar(agency.getTimeZone())
-						: new GregorianCalendar();
->>>>>>> 3d7675e6
-	}
-	
-	/**
-	 * Creates a Time object for the specified timezone. Useful for when have to
-	 * frequently call members such as getSecondsIntoDay() that need an
-	 * expensive calendar object.
-	 * 
-	 * @param timeZoneStr
-	 *            Such as "America/Los_Angeles" . List of time zones can be found
-	 *            at http://en.wikipedia.org/wiki/List_of_tz_database_time_zones . 
-	 *            If null then local timezone is used
-	 */
-	public Time(String timeZoneStr) {
-		// If no time zone string specified then use local timezone
-		if (timeZoneStr == null)
-			return;
-		
-		TimeZone timeZone = TimeZone.getTimeZone(timeZoneStr);
-		this.calendar = new GregorianCalendar(timeZone);
-		
-		readableDateFormat24MsecForTimeZone.setCalendar(this.calendar);
-		readableTimeFormatForTimeZone.setCalendar(this.calendar);
-		readableDateFormatForTimeZone.setCalendar(this.calendar);
-	}
-	
-	/**
-	 * Converts the epoch time into number of seconds into the day.
-	 * 
-	 * @param epochTime
-	 * @return seconds into the day
-	 */
-	public int getSecondsIntoDay(long epochTime) {
-		// Since setting and then getting time and this method might be called
-		// by multiple threads need to synchronize.
-		synchronized (calendar) {
-			// Get seconds into day
-			calendar.setTimeInMillis(epochTime);
-			return calendar.get(Calendar.HOUR_OF_DAY) * 60 * 60 +
-					calendar.get(Calendar.MINUTE) * 60          +
-					calendar.get(Calendar.SECOND);
-		}
-	}
-	
-	/**
-	 * Converts the epoch time into number of seconds into the day.
-	 * 
-	 * @param epochTime
-	 * @return seconds into the day
-	 */
-	public int getSecondsIntoDay(Date epochDate) {
-		return getSecondsIntoDay(epochDate.getTime());
-	}
-	
-	/**
-	 * Returns day of year. This method is not threadsafe in that it first sets
-	 * the time of the calendar and then gets the day of the year without
-	 * synchronizing the calendar. But this is a bit faster.
-	 * 
-	 * @param epochDate
-	 * @return
-	 */
-	public int getDayOfYear(Date epochDate) {
-		calendar.setTimeInMillis(epochDate.getTime());
-		return calendar.get(Calendar.DAY_OF_YEAR);
-	}
-	
-	/**
-	 * Converts the epoch time into number of msec into the day.
-	 * 
-	 * @param epochTime
-	 * @return msec into the day
-	 */
-	public int getMsecsIntoDay(Date epochTime) {
-		// Since setting and then getting time and this method might be called
-		// by multiple threads need to synchronize.
-		synchronized (calendar) {
-			// Get seconds into day
-			calendar.setTime(epochTime);
-			return calendar.get(Calendar.HOUR_OF_DAY) * 60 * 60 * 1000 +
-					calendar.get(Calendar.MINUTE) * 60 * 1000          +
-					calendar.get(Calendar.SECOND) * 1000               +
-					calendar.get(Calendar.MILLISECOND);
-		}
-	}
-	
-	/**
-	 * Returns the epoch time of the start of the day for the date and timezone
-	 * specified.
-	 * 
-	 * @param date
-	 *            the time that the start of the day is needed for
-	 * @param tz
-	 *            the timezone
-	 * @return start of the current day
-	 */
-	public static long getStartOfDay(Date date, TimeZone tz) {
-		Calendar calendar = new GregorianCalendar(tz);
-		calendar.setTime(date);
-		
-		calendar.set(Calendar.MILLISECOND, 0);
-		calendar.set(Calendar.SECOND, 0);
-		calendar.set(Calendar.MINUTE, 0);
-		calendar.set(Calendar.HOUR_OF_DAY, 0);
-
-		// Get the epoch time
-		long epochTime = calendar.getTimeInMillis();
-		return epochTime;
-	}
-	
-	/**
-	 * Returns the epoch time of the start of the current day for the default
-	 * timezone. The default timezone should be set by the application at
-	 * startup using TimeZone.setDefault(TimeZone.getTimeZone(timezoneName)).
-	 * 
-	 * @param date
-	 *            the time that the start of the day is needed for
-	 * @return start of the current day
-	 */
-	public static long getStartOfDay(Date date) {
-		Calendar calendar = new GregorianCalendar();
-		calendar.setTime(date);
-
-		calendar.set(Calendar.MILLISECOND, 0);
-		calendar.set(Calendar.SECOND, 0);
-		calendar.set(Calendar.MINUTE, 0);
-		calendar.set(Calendar.HOUR_OF_DAY, 0);
-
-		// Get the epoch time
-		long epochTime = calendar.getTimeInMillis();
-		return epochTime;
-	}
-	
-	/**
-	 * Converts secondsIntoDay into an epoch time.
-	 * 
-	 * @param secondsIntoDay
-	 *            To be converted into epoch time
-	 * @param referenceDate
-	 *            The approximate epoch time so that can handle times before and
-	 *            after midnight.
-	 * @return epoch time
-	 */
-	public long getEpochTime(int secondsIntoDay, Date referenceDate) {
-		// Need to sync the calendar since reusing it.
-		synchronized (calendar) {
-			// Determine seconds, minutes, and hours
-			int seconds = secondsIntoDay % 60;
-			int minutesIntoDay = secondsIntoDay / 60;
-			int minutes = minutesIntoDay % 60;
-			int hoursIntoDay = minutesIntoDay / 60;
-			int hours = hoursIntoDay % 24;
-			
-			// Set the calendar to use the reference time so that get the
-			// proper date.
-			calendar.setTime(referenceDate);
-			
-			// Set the seconds, minutes, and hours so that the calendar has
-			// the proper time. Need to also set milliseconds because otherwise
-			// would use milliseconds from the referenceDate.
-			calendar.set(Calendar.MILLISECOND, 0);
-			calendar.set(Calendar.SECOND, seconds);
-			calendar.set(Calendar.MINUTE, minutes);
-			calendar.set(Calendar.HOUR_OF_DAY, hours);
-			
-			// Get the epoch time
-			long epochTime = calendar.getTimeInMillis();
-			
-			// Need to make sure that didn't have a problem around midnight. 
-			// For example, a vehicle is supposed to depart a layover at 
-			// 00:05:00 right after midnight but the AVL time might be for
-			// 23:57:13, which is actually for the previous day. If would
-			// simply set the hours, minutes and seconds then would wrongly
-			// get an epoch time for the previous day. Could have the same
-			// problem if the AVL time is right after midnight but the 
-			// secondsIntoDay is just before midnight. Therefore if the 
-			// resulting epoch time is too far away then adjust the epoch
-			// time by plus or minus day. Note: originally used 12 hours
-			// instead of 20 hours but that caused problems when trying to 
-			// determine if a block is active because it might have started
-			// more than 12 hours ago. By using 20 hours we are much more likely
-			// to get the correct day because will only correct if really far 
-			// off.
-			if (epochTime > referenceDate.getTime() + 20 * MS_PER_HOUR) {
-				// subtract a day
-				epochTime -= MS_PER_DAY;
-			} else if (epochTime < referenceDate.getTime() - 20 * MS_PER_HOUR) {
-				// add a day
-				epochTime += MS_PER_DAY;
-			}
-			
-			// Get the results
-			return epochTime;
-		}
-	}
-	
-	/**
-	 * Converts secondsIntoDay into an epoch time.
-	 * 
-	 * @param secondsIntoDay
-	 *            To be converted into epoch time
-	 * @param referenceTime
-	 *            The approximate epoch time so that can handle times before and
-	 *            after midnight.
-	 * @return epoch time
-	 */
-	public long getEpochTime(int secondsIntoDay, long referenceTime) {
-		return getEpochTime(secondsIntoDay, new Date(referenceTime));
-	}
-	
-	/**
-	 * Returns time of day in msecs. But uses reference time to determine
-	 * if interested in a time before midnight (a negative value) or a
-	 * time past midnight (greater than 24 hours). This way when looking
-	 * at schedule adherence and such it is much easier to deal with
-	 * situations where have blocks that span midnight. Only need to
-	 * get the time and do schedule adherence comparison once.
-	 * 
-	 * @param epochTime
-	 * @param referenceTimeIntoDayMsecs
-	 * @return
-	 */
-	public long getMsecsIntoDay(Date epochTime, long referenceTimeIntoDayMsecs) {
-		int timeIntoDay = getMsecsIntoDay(epochTime);
-		long delta = Math.abs(referenceTimeIntoDayMsecs - timeIntoDay);
-		
-		long deltaForBeforeMidnight = 
-				Math.abs(referenceTimeIntoDayMsecs - (timeIntoDay - Time.MS_PER_DAY));
-		if (deltaForBeforeMidnight < delta)
-			return timeIntoDay - (int)Time.MS_PER_DAY;
-		
-		long deltaForAfterMidnight = 
-				Math.abs(referenceTimeIntoDayMsecs - (timeIntoDay + Time.MS_PER_DAY));
-		if (deltaForAfterMidnight < delta)
-			return timeIntoDay + (int)Time.MS_PER_DAY;
-		
-		return timeIntoDay;
-	}
-	
-	/**
-	 * Parses the dateStr into a Date using the timezone for this Time object.
-	 * @param dateStr
-	 * @return
-	 * @throws ParseException
-	 */
-	public Date parseUsingTimezone(String dateStr) throws ParseException {
-		return readableDateFormatForTimeZone.parse(dateStr);
-	}
-	
-	/**
-	 * Parses the datetimeStr and returns a Date object. Format is
-	 * "MM-dd-yyyy HH:mm:ss z". Tries multiple formats including with
-	 * milliseconds and with and without time zones.
-	 * 
-	 * @param datetimeStr
-	 * @return
-	 * @throws ParseException
-	 */
-	public static Date parse(String datetimeStr) throws ParseException {
-		// First try with timezone and msec, the most complete form
-		try {
-			Date date = readableDateFormat24Msec.parse(datetimeStr);
-			return date;
-		} catch (ParseException e) {}
-
-		// Got exception so try without timezone but still try msec
-		try {
-			Date date = readableDateFormat24NoTimeZoneMsec.parse(datetimeStr);
-			return date;
-		} catch (ParseException e) {}
-		
-		// Still not working so try without seconds but with timezone
-		try {
-			Date date = readableDateFormat24.parse(datetimeStr);
-			return date;
-		} catch (ParseException e) {}
-		
-		// Still not working so try without msecs and without timezone
-		try {
-			Date date = readableDateFormat24NoTimeZoneNoMsec.parse(datetimeStr);
-			return date;
-		} catch (ParseException e) {}
-		
-		// Still not working so try without seconds and without timezone
-		try {
-			Date date = readableDateFormat24NoSecs.parse(datetimeStr);
-			return date;
-		} catch (ParseException e) {}
-		
-		// Still not working so try date alone. This will ignore any time
-		// specification so this attempt needs to be done after trying all
-		// the other formats.
-		try {
-		    Date date = readableDateFormat.parse(datetimeStr);
-		    return date;
-		} catch (ParseException e) {}
-		
-		// As last resort try the default syntax. Will throw a ParseException
-		// if can't parse.
-		return new SimpleDateFormat().parse(datetimeStr);
-	}
-	
-	/**
-	 * Parses the dateStr and returns a Date object. Format of 
-	 * date is "yyyy-MM-dd".
-	 * 
-	 * @param dateStr
-	 * @return
-	 * @throws ParseException
-	 */
-	public static Date parseDate(String dateStr) throws ParseException {
-		try {
-			return defaultDateFormat.parse(dateStr);
-		} catch (ParseException e) {}
-
-		// Try using "-" instead of "/" as separator. Having the date formatter
-		// specify only two digits for the year means it also works when 4
-		// digits are used, making it pretty versatile.
-		return dateFormatDashesShortYear.parse(dateStr);		
-	}
-	
-	/**
-	 * Parses a time such as HH:MM:SS or HH:MM into seconds into the day.
-	 * Instead of using SimpleDateFormat or such this function does the
-	 * conversion directly and simply in order to be quicker. This is useful for
-	 * reading in large volumes of GTFS data and such.
-	 * 
-	 * @return Seconds into the day
-	 */
-	public static int parseTimeOfDay(String timeStr) {
-		// At some point GTFS will handle negative values
-		// to indicate a time early in the morning before midnight.
-		// Therefore might as well handle negative values now.
-		boolean negative = timeStr.charAt(0) == '-';
-		String positiveTimeStr = negative ? timeStr.substring(1) : timeStr;
-
-		int firstColon = positiveTimeStr.indexOf(":");
-		int hours = Integer.parseInt(positiveTimeStr.substring(0, firstColon)); 
-		
-		// If there is a second colon then also process seconds
-		int secondColon = positiveTimeStr.lastIndexOf(":");
-		int minutes, seconds;
-		if (firstColon != secondColon) {
-			// Second colon, so handle minutes and seconds
-			minutes = Integer.parseInt(positiveTimeStr.substring(firstColon+1, secondColon));
-			seconds = Integer.parseInt(positiveTimeStr.substring(secondColon+1));
-		} else {
-			// No second colon so just handle minutes
-			minutes = Integer.parseInt(positiveTimeStr.substring(firstColon+1));
-			seconds = 0;			
-		}
-		
-		int result = hours * 60 * 60 + minutes*60 + seconds;
-		if (negative)
-			return -result;
-		else
-			return result;
-	}
-	
-	/**
-	 * Converts seconds in day to a string HH:MM:SS.
-	 * Note: secInDay can be negative.
-	 * 
-	 * @param secInDay
-	 * @return
-	 */
-	public static String timeOfDayStr(long secInDay) {
-		String timeStr = "";
-		if (secInDay < 0) {
-			timeStr="-";
-			secInDay = -secInDay;
-		}
-		long hours = secInDay / (60*60);
-		long minutes = (secInDay % (60*60)) / 60;
-		long seconds = secInDay % 60;
-		
-		// Use StringBuilder instead of just concatenating strings since it
-		// indeed is faster. Actually measured it and when writing out
-		// GTFS stop_times file it was about 10% faster when using
-		// StringBuilder.
-		StringBuilder b = new StringBuilder(8);
-		b.append(timeStr);
-		if (hours<10) b.append("0");
-		b.append(hours).append(":");
-		if (minutes < 10) b.append("0");
-		b.append(minutes).append(":");
-		if (seconds<10) b.append("0");
-		b.append(seconds);
-		return b.toString();
-	}
-	
-	/**
-	 * Converts seconds in day to a string HH:MM:SS.
-	 * If secInDay null then returns null.
-	 * Note: secInDay can be negative.
-	 * 
-	 * @param secInDay
-	 * @return Can be null
-	 */
-	public static String timeOfDayStr(Integer secInDay) {
-		if (secInDay == null)
-			return null;
-		return timeOfDayStr(secInDay.intValue());
-	}
-
-	/**
-	 * Converts seconds in day to a string HH:MM.
-	 * Note: secInDay can be negative.
-	 * 
-	 * @param secInDay
-	 * @return
-	 */
-	public static String timeOfDayShortStr(long secInDay) {
-		String timeStr = "";
-		if (secInDay < 0) {
-			timeStr="-";
-			secInDay = -secInDay;
-		}
-		long hours = secInDay / (60*60);
-		long minutes = (secInDay % (60*60)) / 60;
-		
-		// Use StringBuilder instead of just concatenating strings since it
-		// indeed is faster. Actually measured it and when writing out
-		// GTFS stop_times file it was about 10% faster when using
-		// StringBuilder.
-		StringBuilder b = new StringBuilder(8);
-		b.append(timeStr);
-		if (hours<10) b.append("0");
-		b.append(hours).append(":");
-		if (minutes < 10) b.append("0");
-		b.append(minutes);
-		return b.toString();
-	}
-	
-	/**
-	 * Converts seconds in day to a string HH:MM.
-	 * If secInDay null then returns null.
-	 * Note: secInDay can be negative.
-	 * 
-	 * @param secInDay
-	 * @return Can be null
-	 */
-	public static String timeOfDayShortStr(Integer secInDay) {
-		if (secInDay == null)
-			return null;
-		return timeOfDayShortStr(secInDay.intValue());
-	}
-
-	/**
-	 * Converts seconds in day to a string HH:MM AM/PM.
-	 * Note: secInDay can be negative.
-	 * 
-	 * @param secInDay
-	 * @return
-	 */
-	public static String timeOfDayAmPmStr(long secInDay) {
-		String timeStr = "";
-		if (secInDay < 0) {
-			timeStr="-";
-			secInDay = -secInDay;
-		}
-		
-		// Handle if time is into next day
-		if (secInDay > 24*60*60)
-			secInDay -= 24*60*60;
-		
-		// Handle if PM instead of AM
-		boolean pm = false;
-		if (secInDay > 12*60*60) {
-			pm = true;
-			secInDay -= 12*60*60;
-		}
-		
-		long hours = secInDay / (60*60);
-		long minutes = (secInDay % (60*60)) / 60;
-		
-		// Use StringBuilder instead of just concatenating strings since it
-		// indeed is faster. Actually measured it and when writing out
-		// GTFS stop_times file it was about 10% faster when using
-		// StringBuilder.
-		StringBuilder b = new StringBuilder(8);
-		b.append(timeStr);
-		if (hours<10) b.append("0");
-		b.append(hours).append(":");
-		if (minutes < 10) b.append("0");
-		b.append(minutes);
-		if (pm) 
-			b.append("PM");
-		else
-			b.append("AM");
-		return b.toString();
-	}
-	
-	/**
-	 * Converts seconds in day to a string HH:MM AM/PM.
-	 * Note: secInDay can be negative.
-	 * 
-	 * @param secInDay Can be null
-	 * @return
-	 */
-	public static String timeOfDayAmPmStr(Integer secInDay) {
-		if (secInDay == null)
-			return null;
-		return timeOfDayAmPmStr(secInDay.intValue());
-	}
-	
-	/**
-	 * Outputs time in minutes with a single digit past the decimal point
-	 * @param msec
-	 * @return
-	 */
-	public static String minutesStr(long msec) {
-		float minutes = (float) msec / Time.MS_PER_MIN;
-		return oneDigitFormat.format(minutes);
-	}
-	
-	/**
-	 * Outputs time in seconds with a single digit past the decimal point
-	 * @param msec
-	 * @return
-	 */
-	public static String secondsStr(long msec) {
-		float seconds = (float) msec / Time.MS_PER_SEC;
-		return oneDigitFormat.format(seconds);
-	}
-
-	/**
-	 * Returns the elapsed time in msec as a string. If the time is below
-	 * 1 minute then it is displayed in seconds. If greater than 2 minutes
-	 * then it is displayed in minutes. For both, 1 digit after the 
-	 * decimal point is displayed. The units, either " sec" or " msec"
-	 * are appended.
-	 * 
-	 * @param msec
-	 * @return
-	 */
-	public static String elapsedTimeStr(long msec) {
-		if (Math.abs(msec) < 2*Time.MS_PER_MIN) {
-			return Time.secondsStr(msec) + " sec";
-		} else {
-			return Time.minutesStr(msec) + " min";
-		}
-	}
-	
-	/**
-	 * Returns date in format "MM-dd-yyyy"
-	 * @param epochTime
-	 * @return
-	 */
-	public static String dateStr(long epochTime) {
-		return readableDateFormat.format(epochTime);
-	}
-	
-	/**
-	 * Returns date in format "MM-dd-yyyy"
-	 * @param epochTime
-	 * @return
-	 */
-	public static String dateStr(Date epochTime) {
-		return readableDateFormat.format(epochTime);
-	}
-	
-	/**
-	 * Returns epochTime as a string in the format MM-dd-yyyy HH:mm:ss z
-	 * @param epochTime
-	 * @return
-	 */
-	public static String dateTimeStr(long epochTime) {
-		return readableDateFormat24.format(epochTime);
-	}
-	
-	/**
-	 * Returns epochTime as a string in the format MM-dd-yyyy HH:mm:ss z
-	 * 
-	 * @param epochTime
-	 * @return
-	 */
-	public static String dateTimeStr(Date epochTime) {
-		return readableDateFormat24.format(epochTime.getTime());
-	}	
-	
-	/**
-	 * Returns epochTime as a string in the format MM-dd-yyyy HH:mm:ss.SSS z
-	 * 
-	 * @param epochTime
-	 * @return
-	 */
-	public static String dateTimeStrMsec(long epochTime) {
-		return readableDateFormat24Msec.format(epochTime);
-	}
-	
-	/**
-	 * Returns epochTime as a string in the format MM-dd-yyyy HH:mm:ss.SSS z
-	 * but does so for the Timezone specified by this Time object.
-	 * 
-	 * @param epochTime
-	 * @return
-	 */
-	public String dateTimeStrMsecForTimezone(long epochTime) {
-		return readableDateFormat24MsecForTimeZone.format(epochTime);
-	}
-	
-	public String timeStrForTimezone(long epochTime) {
-		return readableTimeFormatForTimeZone.format(epochTime);
-	}
-	
-	/**
-	 * Returns epochTime as a string, including msec, in the 
-	 * format MM-dd-yyyy HH:mm:ss.SSS z
-	 * 
-	 * @param epochTime
-	 * @return
-	 */
-	public static String dateTimeStrMsec(Date epochTime) {
-		return readableDateFormat24Msec.format(epochTime.getTime());
-	}	
-	
-	/**
-	 * Returns just the time string in format "HH:mm:ss z"
-	 * 
-	 * @param epochTime
-	 * @return
-	 */
-	public static String timeStr(long epochTime) {
-		return timeFormat24.format(epochTime);
-	}
-
-	/**
-	 * Returns just the time string in format "HH:mm:ss z"
-	 * 
-	 * @param epochTime
-	 * @return
-	 */
-	public static String timeStr(Date epochTime) {
-		return timeStr(epochTime.getTime());
-	}
-	
-	/**
-	 * Returns just the time string in format "HH:mm:ss"
-	 * 
-	 * @param epochTime
-	 * @return
-	 */
-	public static String timeStrNoTimeZone(long epochTime) {
-		return timeFormat24NoTimezone.format(epochTime);
-	}
-	
-	/**
-	 * Returns just the time string in format "HH:mm:ss"
-	 * 
-	 * @param epochTime
-	 * @return
-	 */
-	public static String timeStrNoTimeZone(Date epochTime) {
-		return timeStrNoTimeZone(epochTime.getTime());
-	}
-
-	/**
-	 * Returns just the time string. Includes msec.
-	 * 
-	 * @param epochTime
-	 * @return
-	 */
-	public static String timeStrMsec(Date epochTime) {
-		return timeFormat24Msec.format(epochTime.getTime());
-	}
-	
-	/**
-	 * Returns just the time string. Includes msec.
-	 * e.g. "HH:mm:ss.SSS z"
-	 * 
-	 * @param epochTime
-	 * @return
-	 */
-	public static String timeStrMsec(long epochTime) {
-		return timeFormat24Msec.format(epochTime);
-	}
-
-	/**
-	 * Returns just the time string. Includes msec but no timezone.
-	 * e.g. "HH:mm:ss.SSS"
-	 * 
-	 * @param epochTime
-	 * @return
-	 */
-	public static String timeStrMsecNoTimeZone(long epochTime) {
-		return timeFormat24MsecNoTimeZone.format(epochTime);
-	}
-	
-	/**
-	 * Returns just the time string. Includes msec but no timezone.
-	 * e.g. "HH:mm:ss.SSS"
-	 * 
-	 * @param epochTime
-	 * @return
-	 */
-	public static String timeStrMsecNoTimeZone(Date epochTime) {
-		return timeFormat24MsecNoTimeZone.format(epochTime);
-	}
-
-	/**
-	 * For when sending date as part of http request.
-	 * Sun, 06 Nov 1994 08:49:37 GMT  ; RFC 822, updated by RFC 1123
-	 * 
-	 * @param epochTime
-	 * @return
-	 */
-	public static String httpDate(long epochTime) {
-		httpFormat.setTimeZone(TimeZone.getTimeZone("GMT"));
-		return httpFormat.format(epochTime);
-	}
-	
-	/**
-	 * Returns the absolute value of the difference between the two times. If
-	 * the difference is greater than 12 hours then 24hours-difference is
-	 * returned. This is useful for when the times wrap around midnight. For
-	 * example, if the times are 11:50pm and 12:05am then the difference will be
-	 * 15 minutes instead of 23 hours and 45 minutes.
-	 * 
-	 * @param time1SecsIntoDay
-	 * @param time2SecsIntoDay
-	 * @return The absolute value of the difference between the two times
-	 */
-	public static int getTimeDifference(int time1SecsIntoDay,
-			int time2SecsIntoDay) {
-		int timeDiffSecs = Math.abs(time1SecsIntoDay - time2SecsIntoDay);
-		if (timeDiffSecs > 12 * Time.SEC_PER_HOUR)
-			return Time.SEC_PER_DAY - timeDiffSecs;
-		else
-			return timeDiffSecs;
-	}
-	
-	/**
-	 * Simply calls Thread.sleep() but catches the InterruptedException
-	 * so that the calling function doesn't need to.
-	 * @param msec
-	 */
-	public static void sleep(long msec) {
-		try {
-			Thread.sleep(msec);
-		} catch (InterruptedException e) {
-			// ignore
-		}
-	}
-	
-	public static void main(String args[]) {
-		try {
-			// TODO make this a unit test
-			Time time = new Time("America/Los_Angeles");
-			Date referenceDate = parse("11-23-2013 23:55:00");
-			int secondsIntoDay = 24 * SEC_PER_HOUR - 60;
-			long epochTime = time.getEpochTime(secondsIntoDay, referenceDate);
-			System.out.println(new Date(epochTime));
-		} catch (ParseException e) {}
-		
-	}
-}
+/* 
+ * This file is part of Transitime.org
+ * 
+ * Transitime.org is free software: you can redistribute it and/or modify
+ * it under the terms of the GNU General Public License (GPL) as published by
+ * the Free Software Foundation, either version 3 of the License, or
+ * any later version.
+ *
+ * Transitime.org is distributed in the hope that it will be useful,
+ * but WITHOUT ANY WARRANTY; without even the implied warranty of
+ * MERCHANTABILITY or FITNESS FOR A PARTICULAR PURPOSE.  See the
+ * GNU General Public License for more details.
+ *
+ * You should have received a copy of the GNU General Public License
+ * along with Transitime.org .  If not, see <http://www.gnu.org/licenses/>.
+ */
+package org.transitime.utils;
+
+import java.util.Calendar;
+import java.util.Date;
+import java.util.GregorianCalendar;
+import java.util.TimeZone;
+import java.text.DateFormat;
+import java.text.DecimalFormat;
+import java.text.ParseException;
+import java.text.SimpleDateFormat;
+
+import org.transitime.db.structs.Agency;
+import org.transitime.gtfs.DbConfig;
+
+/**
+ * Contains convenience methods for dealing with time issues.
+ * <p>
+ * Note: To use the proper timezone should set
+ * <code> TimeZone.setDefault(TimeZone.getTimeZone(timeZoneStr));</code> before
+ * this class is initialized. Otherwise the SimpleDateFormat objects will
+ * wrongly use the system default timezone.
+ * 
+ * @author SkiBu Smith
+ * 
+ */
+public class Time {
+	// Some handy constants for dealing with time.
+	// MS_PER_SEC and MS_PER_MIN are declared as integers since they after
+	// often used where just interested in a few minutes, which easily
+	// fits within an int. By being an int instead of a long don't need
+	// to cast to an int when using these values for things like config
+	// parameters which are typically a IntegerConfigValue. But for the
+	// big values, such as MS_PER_HOUR and longer then risk wrapping
+	// around if just using an int. For example a month of 31 days *
+	// MS_PER_DAY would wrap if MS_PER_DAY was an integer instead of a long.
+	public static final int MS_PER_SEC = 1000;
+	public static final int SEC_IN_MSECS = MS_PER_SEC;
+	public static final int MS_PER_MIN = 60 * MS_PER_SEC;
+	public static final int MIN_IN_MSECS = MS_PER_MIN;
+	public static final long MS_PER_HOUR = 60 * MS_PER_MIN;
+	public static final long HOUR_IN_MSECS = MS_PER_HOUR;
+	public static final long MS_PER_DAY = 24 * MS_PER_HOUR;
+	public static final long DAY_IN_MSECS = MS_PER_DAY;
+	public static final long MS_PER_WEEK = 7 * MS_PER_DAY;
+	public static final long WEEK_IN_MSECS = MS_PER_WEEK;
+	public static final long MS_PER_YEAR = 365 * MS_PER_DAY;
+	public static final long YEAR_IN_MSECS = MS_PER_YEAR;
+	
+	public static final int SEC_PER_MIN = 60;
+	public static final int MIN_IN_SECS = SEC_PER_MIN;
+	public static final int SEC_PER_HOUR = 60 * SEC_PER_MIN;
+	public static final int HOUR_IN_SECS = SEC_PER_HOUR;
+	public static final int SEC_PER_DAY = 24 * SEC_PER_HOUR;
+	public static final int DAY_IN_SECS = SEC_PER_DAY;
+
+	public static final int MIN_PER_HOUR = 60;
+	public static final int HOUR_IN_MINS = MIN_PER_HOUR;
+
+	public static final long NSEC_PER_MSEC = 1000000;
+	public static final long MSEC_IN_NSECS = NSEC_PER_MSEC;
+	
+	// These two are for reading in dates in various formats
+	private static final DateFormat defaultDateFormat =
+			new SimpleDateFormat("yyyy-MM-dd");
+	private static final DateFormat dateFormatDashesShortYear =
+			new SimpleDateFormat("yy-MM-dd");
+
+	
+	private static final DateFormat readableDateFormat =
+			new SimpleDateFormat("yyyy-MM-dd");
+	
+	private static final DateFormat readableDateFormat24 = 
+			new SimpleDateFormat("yyyy-MM-dd HH:mm:ss z");
+	
+	private static final DateFormat readableDateFormat24NoSecs = 
+		new SimpleDateFormat("yyyy-MM-dd HH:mm");
+
+	private static final DateFormat readableDateFormat24Msec = 
+			new SimpleDateFormat("yyyy-MM-dd HH:mm:ss.SSS z");
+	
+	private static final DateFormat readableDateFormat24NoTimeZoneMsec = 
+			new SimpleDateFormat("yyyy-MM-dd HH:mm:ss.SSS");
+	
+	private static final DateFormat readableDateFormat24NoTimeZoneNoMsec = 
+			new SimpleDateFormat("yyyy-MM-dd HH:mm:ss");
+
+	private static final DateFormat timeFormat24 =
+			new SimpleDateFormat("HH:mm:ss z");
+
+	private static final DateFormat timeFormat24NoTimezone =
+			new SimpleDateFormat("HH:mm:ss");
+	
+	private static final DateFormat timeFormat24Msec =
+			new SimpleDateFormat("HH:mm:ss.SSS z");
+
+	private static final DateFormat timeFormat24MsecNoTimeZone =
+			new SimpleDateFormat("HH:mm:ss.SSS");
+
+	// Sun, 06 Nov 1994 08:49:37 GMT  ; RFC 822, updated by RFC 1123
+	private static final DateFormat httpFormat =
+			new SimpleDateFormat("EEE, dd MMM yyyy HH:mm:ss z");
+	
+	// Note that this one is not static. It is for when need to include
+	// timezone via a Time object.
+	private final DateFormat readableDateFormat24MsecForTimeZone =
+			new SimpleDateFormat("yyyy-MM-dd HH:mm:ss.SSS z");
+	private final DateFormat readableTimeFormatForTimeZone =
+			new SimpleDateFormat("HH:mm:ss");
+	private final DateFormat readableDateFormatForTimeZone =
+			new SimpleDateFormat("yyyy-MM-dd");
+	
+	// So can output headings and such with a consistent number of decimal places
+	private static final DecimalFormat oneDigitFormat = new DecimalFormat("0.0");
+
+	// Have a shared calendar so don't have to keep creating one
+	private Calendar calendar;
+	
+	/******************* Methods ******************/
+	
+	public Time(DbConfig dbConfig) {
+		Agency agency = dbConfig.getFirstAgency();
+		this.calendar =
+				agency != null ? new GregorianCalendar(agency.getTimeZone())
+						: new GregorianCalendar();
+	}
+	
+	/**
+	 * Creates a Time object for the specified timezone. Useful for when have to
+	 * frequently call members such as getSecondsIntoDay() that need an
+	 * expensive calendar object.
+	 * 
+	 * @param timeZoneStr
+	 *            Such as "America/Los_Angeles" . List of time zones can be found
+	 *            at http://en.wikipedia.org/wiki/List_of_tz_database_time_zones . 
+	 *            If null then local timezone is used
+	 */
+	public Time(String timeZoneStr) {
+		// If no time zone string specified then use local timezone
+		if (timeZoneStr == null)
+			return;
+		
+		TimeZone timeZone = TimeZone.getTimeZone(timeZoneStr);
+		this.calendar = new GregorianCalendar(timeZone);
+		
+		readableDateFormat24MsecForTimeZone.setCalendar(this.calendar);
+		readableTimeFormatForTimeZone.setCalendar(this.calendar);
+		readableDateFormatForTimeZone.setCalendar(this.calendar);
+	}
+	
+	/**
+	 * Converts the epoch time into number of seconds into the day.
+	 * 
+	 * @param epochTime
+	 * @return seconds into the day
+	 */
+	public int getSecondsIntoDay(long epochTime) {
+		// Since setting and then getting time and this method might be called
+		// by multiple threads need to synchronize.
+		synchronized (calendar) {
+			// Get seconds into day
+			calendar.setTimeInMillis(epochTime);
+			return calendar.get(Calendar.HOUR_OF_DAY) * 60 * 60 +
+					calendar.get(Calendar.MINUTE) * 60          +
+					calendar.get(Calendar.SECOND);
+		}
+	}
+	
+	/**
+	 * Converts the epoch time into number of seconds into the day.
+	 * 
+	 * @param epochTime
+	 * @return seconds into the day
+	 */
+	public int getSecondsIntoDay(Date epochDate) {
+		return getSecondsIntoDay(epochDate.getTime());
+	}
+	
+	/**
+	 * Returns day of year. This method is not threadsafe in that it first sets
+	 * the time of the calendar and then gets the day of the year without
+	 * synchronizing the calendar. But this is a bit faster.
+	 * 
+	 * @param epochDate
+	 * @return
+	 */
+	public int getDayOfYear(Date epochDate) {
+		calendar.setTimeInMillis(epochDate.getTime());
+		return calendar.get(Calendar.DAY_OF_YEAR);
+	}
+	
+	/**
+	 * Converts the epoch time into number of msec into the day.
+	 * 
+	 * @param epochTime
+	 * @return msec into the day
+	 */
+	public int getMsecsIntoDay(Date epochTime) {
+		// Since setting and then getting time and this method might be called
+		// by multiple threads need to synchronize.
+		synchronized (calendar) {
+			// Get seconds into day
+			calendar.setTime(epochTime);
+			return calendar.get(Calendar.HOUR_OF_DAY) * 60 * 60 * 1000 +
+					calendar.get(Calendar.MINUTE) * 60 * 1000          +
+					calendar.get(Calendar.SECOND) * 1000               +
+					calendar.get(Calendar.MILLISECOND);
+		}
+	}
+	
+	/**
+	 * Returns the epoch time of the start of the day for the date and timezone
+	 * specified.
+	 * 
+	 * @param date
+	 *            the time that the start of the day is needed for
+	 * @param tz
+	 *            the timezone
+	 * @return start of the current day
+	 */
+	public static long getStartOfDay(Date date, TimeZone tz) {
+		Calendar calendar = new GregorianCalendar(tz);
+		calendar.setTime(date);
+		
+		calendar.set(Calendar.MILLISECOND, 0);
+		calendar.set(Calendar.SECOND, 0);
+		calendar.set(Calendar.MINUTE, 0);
+		calendar.set(Calendar.HOUR_OF_DAY, 0);
+
+		// Get the epoch time
+		long epochTime = calendar.getTimeInMillis();
+		return epochTime;
+	}
+	
+	/**
+	 * Returns the epoch time of the start of the current day for the default
+	 * timezone. The default timezone should be set by the application at
+	 * startup using TimeZone.setDefault(TimeZone.getTimeZone(timezoneName)).
+	 * 
+	 * @param date
+	 *            the time that the start of the day is needed for
+	 * @return start of the current day
+	 */
+	public static long getStartOfDay(Date date) {
+		Calendar calendar = new GregorianCalendar();
+		calendar.setTime(date);
+
+		calendar.set(Calendar.MILLISECOND, 0);
+		calendar.set(Calendar.SECOND, 0);
+		calendar.set(Calendar.MINUTE, 0);
+		calendar.set(Calendar.HOUR_OF_DAY, 0);
+
+		// Get the epoch time
+		long epochTime = calendar.getTimeInMillis();
+		return epochTime;
+	}
+	
+	/**
+	 * Converts secondsIntoDay into an epoch time.
+	 * 
+	 * @param secondsIntoDay
+	 *            To be converted into epoch time
+	 * @param referenceDate
+	 *            The approximate epoch time so that can handle times before and
+	 *            after midnight.
+	 * @return epoch time
+	 */
+	public long getEpochTime(int secondsIntoDay, Date referenceDate) {
+		// Need to sync the calendar since reusing it.
+		synchronized (calendar) {
+			// Determine seconds, minutes, and hours
+			int seconds = secondsIntoDay % 60;
+			int minutesIntoDay = secondsIntoDay / 60;
+			int minutes = minutesIntoDay % 60;
+			int hoursIntoDay = minutesIntoDay / 60;
+			int hours = hoursIntoDay % 24;
+			
+			// Set the calendar to use the reference time so that get the
+			// proper date.
+			calendar.setTime(referenceDate);
+			
+			// Set the seconds, minutes, and hours so that the calendar has
+			// the proper time. Need to also set milliseconds because otherwise
+			// would use milliseconds from the referenceDate.
+			calendar.set(Calendar.MILLISECOND, 0);
+			calendar.set(Calendar.SECOND, seconds);
+			calendar.set(Calendar.MINUTE, minutes);
+			calendar.set(Calendar.HOUR_OF_DAY, hours);
+			
+			// Get the epoch time
+			long epochTime = calendar.getTimeInMillis();
+			
+			// Need to make sure that didn't have a problem around midnight. 
+			// For example, a vehicle is supposed to depart a layover at 
+			// 00:05:00 right after midnight but the AVL time might be for
+			// 23:57:13, which is actually for the previous day. If would
+			// simply set the hours, minutes and seconds then would wrongly
+			// get an epoch time for the previous day. Could have the same
+			// problem if the AVL time is right after midnight but the 
+			// secondsIntoDay is just before midnight. Therefore if the 
+			// resulting epoch time is too far away then adjust the epoch
+			// time by plus or minus day. Note: originally used 12 hours
+			// instead of 20 hours but that caused problems when trying to 
+			// determine if a block is active because it might have started
+			// more than 12 hours ago. By using 20 hours we are much more likely
+			// to get the correct day because will only correct if really far 
+			// off.
+			if (epochTime > referenceDate.getTime() + 20 * MS_PER_HOUR) {
+				// subtract a day
+				epochTime -= MS_PER_DAY;
+			} else if (epochTime < referenceDate.getTime() - 20 * MS_PER_HOUR) {
+				// add a day
+				epochTime += MS_PER_DAY;
+			}
+			
+			// Get the results
+			return epochTime;
+		}
+	}
+	
+	/**
+	 * Converts secondsIntoDay into an epoch time.
+	 * 
+	 * @param secondsIntoDay
+	 *            To be converted into epoch time
+	 * @param referenceTime
+	 *            The approximate epoch time so that can handle times before and
+	 *            after midnight.
+	 * @return epoch time
+	 */
+	public long getEpochTime(int secondsIntoDay, long referenceTime) {
+		return getEpochTime(secondsIntoDay, new Date(referenceTime));
+	}
+	
+	/**
+	 * Returns time of day in msecs. But uses reference time to determine
+	 * if interested in a time before midnight (a negative value) or a
+	 * time past midnight (greater than 24 hours). This way when looking
+	 * at schedule adherence and such it is much easier to deal with
+	 * situations where have blocks that span midnight. Only need to
+	 * get the time and do schedule adherence comparison once.
+	 * 
+	 * @param epochTime
+	 * @param referenceTimeIntoDayMsecs
+	 * @return
+	 */
+	public long getMsecsIntoDay(Date epochTime, long referenceTimeIntoDayMsecs) {
+		int timeIntoDay = getMsecsIntoDay(epochTime);
+		long delta = Math.abs(referenceTimeIntoDayMsecs - timeIntoDay);
+		
+		long deltaForBeforeMidnight = 
+				Math.abs(referenceTimeIntoDayMsecs - (timeIntoDay - Time.MS_PER_DAY));
+		if (deltaForBeforeMidnight < delta)
+			return timeIntoDay - (int)Time.MS_PER_DAY;
+		
+		long deltaForAfterMidnight = 
+				Math.abs(referenceTimeIntoDayMsecs - (timeIntoDay + Time.MS_PER_DAY));
+		if (deltaForAfterMidnight < delta)
+			return timeIntoDay + (int)Time.MS_PER_DAY;
+		
+		return timeIntoDay;
+	}
+	
+	/**
+	 * Parses the dateStr into a Date using the timezone for this Time object.
+	 * @param dateStr
+	 * @return
+	 * @throws ParseException
+	 */
+	public Date parseUsingTimezone(String dateStr) throws ParseException {
+		return readableDateFormatForTimeZone.parse(dateStr);
+	}
+	
+	/**
+	 * Parses the datetimeStr and returns a Date object. Format is
+	 * "MM-dd-yyyy HH:mm:ss z". Tries multiple formats including with
+	 * milliseconds and with and without time zones.
+	 * 
+	 * @param datetimeStr
+	 * @return
+	 * @throws ParseException
+	 */
+	public static Date parse(String datetimeStr) throws ParseException {
+		// First try with timezone and msec, the most complete form
+		try {
+			Date date = readableDateFormat24Msec.parse(datetimeStr);
+			return date;
+		} catch (ParseException e) {}
+
+		// Got exception so try without timezone but still try msec
+		try {
+			Date date = readableDateFormat24NoTimeZoneMsec.parse(datetimeStr);
+			return date;
+		} catch (ParseException e) {}
+		
+		// Still not working so try without seconds but with timezone
+		try {
+			Date date = readableDateFormat24.parse(datetimeStr);
+			return date;
+		} catch (ParseException e) {}
+		
+		// Still not working so try without msecs and without timezone
+		try {
+			Date date = readableDateFormat24NoTimeZoneNoMsec.parse(datetimeStr);
+			return date;
+		} catch (ParseException e) {}
+		
+		// Still not working so try without seconds and without timezone
+		try {
+			Date date = readableDateFormat24NoSecs.parse(datetimeStr);
+			return date;
+		} catch (ParseException e) {}
+		
+		// Still not working so try date alone. This will ignore any time
+		// specification so this attempt needs to be done after trying all
+		// the other formats.
+		try {
+		    Date date = readableDateFormat.parse(datetimeStr);
+		    return date;
+		} catch (ParseException e) {}
+		
+		// As last resort try the default syntax. Will throw a ParseException
+		// if can't parse.
+		return new SimpleDateFormat().parse(datetimeStr);
+	}
+	
+	/**
+	 * Parses the dateStr and returns a Date object. Format of 
+	 * date is "yyyy-MM-dd".
+	 * 
+	 * @param dateStr
+	 * @return
+	 * @throws ParseException
+	 */
+	public static Date parseDate(String dateStr) throws ParseException {
+		try {
+			return defaultDateFormat.parse(dateStr);
+		} catch (ParseException e) {}
+
+		// Try using "-" instead of "/" as separator. Having the date formatter
+		// specify only two digits for the year means it also works when 4
+		// digits are used, making it pretty versatile.
+		return dateFormatDashesShortYear.parse(dateStr);		
+	}
+	
+	/**
+	 * Parses a time such as HH:MM:SS or HH:MM into seconds into the day.
+	 * Instead of using SimpleDateFormat or such this function does the
+	 * conversion directly and simply in order to be quicker. This is useful for
+	 * reading in large volumes of GTFS data and such.
+	 * 
+	 * @return Seconds into the day
+	 */
+	public static int parseTimeOfDay(String timeStr) {
+		// At some point GTFS will handle negative values
+		// to indicate a time early in the morning before midnight.
+		// Therefore might as well handle negative values now.
+		boolean negative = timeStr.charAt(0) == '-';
+		String positiveTimeStr = negative ? timeStr.substring(1) : timeStr;
+
+		int firstColon = positiveTimeStr.indexOf(":");
+		int hours = Integer.parseInt(positiveTimeStr.substring(0, firstColon)); 
+		
+		// If there is a second colon then also process seconds
+		int secondColon = positiveTimeStr.lastIndexOf(":");
+		int minutes, seconds;
+		if (firstColon != secondColon) {
+			// Second colon, so handle minutes and seconds
+			minutes = Integer.parseInt(positiveTimeStr.substring(firstColon+1, secondColon));
+			seconds = Integer.parseInt(positiveTimeStr.substring(secondColon+1));
+		} else {
+			// No second colon so just handle minutes
+			minutes = Integer.parseInt(positiveTimeStr.substring(firstColon+1));
+			seconds = 0;			
+		}
+		
+		int result = hours * 60 * 60 + minutes*60 + seconds;
+		if (negative)
+			return -result;
+		else
+			return result;
+	}
+	
+	/**
+	 * Converts seconds in day to a string HH:MM:SS.
+	 * Note: secInDay can be negative.
+	 * 
+	 * @param secInDay
+	 * @return
+	 */
+	public static String timeOfDayStr(long secInDay) {
+		String timeStr = "";
+		if (secInDay < 0) {
+			timeStr="-";
+			secInDay = -secInDay;
+		}
+		long hours = secInDay / (60*60);
+		long minutes = (secInDay % (60*60)) / 60;
+		long seconds = secInDay % 60;
+		
+		// Use StringBuilder instead of just concatenating strings since it
+		// indeed is faster. Actually measured it and when writing out
+		// GTFS stop_times file it was about 10% faster when using
+		// StringBuilder.
+		StringBuilder b = new StringBuilder(8);
+		b.append(timeStr);
+		if (hours<10) b.append("0");
+		b.append(hours).append(":");
+		if (minutes < 10) b.append("0");
+		b.append(minutes).append(":");
+		if (seconds<10) b.append("0");
+		b.append(seconds);
+		return b.toString();
+	}
+	
+	/**
+	 * Converts seconds in day to a string HH:MM:SS.
+	 * If secInDay null then returns null.
+	 * Note: secInDay can be negative.
+	 * 
+	 * @param secInDay
+	 * @return Can be null
+	 */
+	public static String timeOfDayStr(Integer secInDay) {
+		if (secInDay == null)
+			return null;
+		return timeOfDayStr(secInDay.intValue());
+	}
+
+	/**
+	 * Converts seconds in day to a string HH:MM.
+	 * Note: secInDay can be negative.
+	 * 
+	 * @param secInDay
+	 * @return
+	 */
+	public static String timeOfDayShortStr(long secInDay) {
+		String timeStr = "";
+		if (secInDay < 0) {
+			timeStr="-";
+			secInDay = -secInDay;
+		}
+		long hours = secInDay / (60*60);
+		long minutes = (secInDay % (60*60)) / 60;
+		
+		// Use StringBuilder instead of just concatenating strings since it
+		// indeed is faster. Actually measured it and when writing out
+		// GTFS stop_times file it was about 10% faster when using
+		// StringBuilder.
+		StringBuilder b = new StringBuilder(8);
+		b.append(timeStr);
+		if (hours<10) b.append("0");
+		b.append(hours).append(":");
+		if (minutes < 10) b.append("0");
+		b.append(minutes);
+		return b.toString();
+	}
+	
+	/**
+	 * Converts seconds in day to a string HH:MM.
+	 * If secInDay null then returns null.
+	 * Note: secInDay can be negative.
+	 * 
+	 * @param secInDay
+	 * @return Can be null
+	 */
+	public static String timeOfDayShortStr(Integer secInDay) {
+		if (secInDay == null)
+			return null;
+		return timeOfDayShortStr(secInDay.intValue());
+	}
+
+	/**
+	 * Converts seconds in day to a string HH:MM AM/PM.
+	 * Note: secInDay can be negative.
+	 * 
+	 * @param secInDay
+	 * @return
+	 */
+	public static String timeOfDayAmPmStr(long secInDay) {
+		String timeStr = "";
+		if (secInDay < 0) {
+			timeStr="-";
+			secInDay = -secInDay;
+		}
+		
+		// Handle if time is into next day
+		if (secInDay > 24*60*60)
+			secInDay -= 24*60*60;
+		
+		// Handle if PM instead of AM
+		boolean pm = false;
+		if (secInDay > 12*60*60) {
+			pm = true;
+			secInDay -= 12*60*60;
+		}
+		
+		long hours = secInDay / (60*60);
+		long minutes = (secInDay % (60*60)) / 60;
+		
+		// Use StringBuilder instead of just concatenating strings since it
+		// indeed is faster. Actually measured it and when writing out
+		// GTFS stop_times file it was about 10% faster when using
+		// StringBuilder.
+		StringBuilder b = new StringBuilder(8);
+		b.append(timeStr);
+		if (hours<10) b.append("0");
+		b.append(hours).append(":");
+		if (minutes < 10) b.append("0");
+		b.append(minutes);
+		if (pm) 
+			b.append("PM");
+		else
+			b.append("AM");
+		return b.toString();
+	}
+	
+	/**
+	 * Converts seconds in day to a string HH:MM AM/PM.
+	 * Note: secInDay can be negative.
+	 * 
+	 * @param secInDay Can be null
+	 * @return
+	 */
+	public static String timeOfDayAmPmStr(Integer secInDay) {
+		if (secInDay == null)
+			return null;
+		return timeOfDayAmPmStr(secInDay.intValue());
+	}
+	
+	/**
+	 * Outputs time in minutes with a single digit past the decimal point
+	 * @param msec
+	 * @return
+	 */
+	public static String minutesStr(long msec) {
+		float minutes = (float) msec / Time.MS_PER_MIN;
+		return oneDigitFormat.format(minutes);
+	}
+	
+	/**
+	 * Outputs time in seconds with a single digit past the decimal point
+	 * @param msec
+	 * @return
+	 */
+	public static String secondsStr(long msec) {
+		float seconds = (float) msec / Time.MS_PER_SEC;
+		return oneDigitFormat.format(seconds);
+	}
+
+	/**
+	 * Returns the elapsed time in msec as a string. If the time is below
+	 * 1 minute then it is displayed in seconds. If greater than 2 minutes
+	 * then it is displayed in minutes. For both, 1 digit after the 
+	 * decimal point is displayed. The units, either " sec" or " msec"
+	 * are appended.
+	 * 
+	 * @param msec
+	 * @return
+	 */
+	public static String elapsedTimeStr(long msec) {
+		if (Math.abs(msec) < 2*Time.MS_PER_MIN) {
+			return Time.secondsStr(msec) + " sec";
+		} else {
+			return Time.minutesStr(msec) + " min";
+		}
+	}
+	
+	/**
+	 * Returns date in format "MM-dd-yyyy"
+	 * @param epochTime
+	 * @return
+	 */
+	public static String dateStr(long epochTime) {
+		return readableDateFormat.format(epochTime);
+	}
+	
+	/**
+	 * Returns date in format "MM-dd-yyyy"
+	 * @param epochTime
+	 * @return
+	 */
+	public static String dateStr(Date epochTime) {
+		return readableDateFormat.format(epochTime);
+	}
+	
+	/**
+	 * Returns epochTime as a string in the format MM-dd-yyyy HH:mm:ss z
+	 * @param epochTime
+	 * @return
+	 */
+	public static String dateTimeStr(long epochTime) {
+		return readableDateFormat24.format(epochTime);
+	}
+	
+	/**
+	 * Returns epochTime as a string in the format MM-dd-yyyy HH:mm:ss z
+	 * 
+	 * @param epochTime
+	 * @return
+	 */
+	public static String dateTimeStr(Date epochTime) {
+		return readableDateFormat24.format(epochTime.getTime());
+	}	
+	
+	/**
+	 * Returns epochTime as a string in the format MM-dd-yyyy HH:mm:ss.SSS z
+	 * 
+	 * @param epochTime
+	 * @return
+	 */
+	public static String dateTimeStrMsec(long epochTime) {
+		return readableDateFormat24Msec.format(epochTime);
+	}
+	
+	/**
+	 * Returns epochTime as a string in the format MM-dd-yyyy HH:mm:ss.SSS z
+	 * but does so for the Timezone specified by this Time object.
+	 * 
+	 * @param epochTime
+	 * @return
+	 */
+	public String dateTimeStrMsecForTimezone(long epochTime) {
+		return readableDateFormat24MsecForTimeZone.format(epochTime);
+	}
+	
+	public String timeStrForTimezone(long epochTime) {
+		return readableTimeFormatForTimeZone.format(epochTime);
+	}
+	
+	/**
+	 * Returns epochTime as a string, including msec, in the 
+	 * format MM-dd-yyyy HH:mm:ss.SSS z
+	 * 
+	 * @param epochTime
+	 * @return
+	 */
+	public static String dateTimeStrMsec(Date epochTime) {
+		return readableDateFormat24Msec.format(epochTime.getTime());
+	}	
+	
+	/**
+	 * Returns just the time string in format "HH:mm:ss z"
+	 * 
+	 * @param epochTime
+	 * @return
+	 */
+	public static String timeStr(long epochTime) {
+		return timeFormat24.format(epochTime);
+	}
+
+	/**
+	 * Returns just the time string in format "HH:mm:ss z"
+	 * 
+	 * @param epochTime
+	 * @return
+	 */
+	public static String timeStr(Date epochTime) {
+		return timeStr(epochTime.getTime());
+	}
+	
+	/**
+	 * Returns just the time string in format "HH:mm:ss"
+	 * 
+	 * @param epochTime
+	 * @return
+	 */
+	public static String timeStrNoTimeZone(long epochTime) {
+		return timeFormat24NoTimezone.format(epochTime);
+	}
+	
+	/**
+	 * Returns just the time string in format "HH:mm:ss"
+	 * 
+	 * @param epochTime
+	 * @return
+	 */
+	public static String timeStrNoTimeZone(Date epochTime) {
+		return timeStrNoTimeZone(epochTime.getTime());
+	}
+
+	/**
+	 * Returns just the time string. Includes msec.
+	 * 
+	 * @param epochTime
+	 * @return
+	 */
+	public static String timeStrMsec(Date epochTime) {
+		return timeFormat24Msec.format(epochTime.getTime());
+	}
+	
+	/**
+	 * Returns just the time string. Includes msec.
+	 * e.g. "HH:mm:ss.SSS z"
+	 * 
+	 * @param epochTime
+	 * @return
+	 */
+	public static String timeStrMsec(long epochTime) {
+		return timeFormat24Msec.format(epochTime);
+	}
+
+	/**
+	 * Returns just the time string. Includes msec but no timezone.
+	 * e.g. "HH:mm:ss.SSS"
+	 * 
+	 * @param epochTime
+	 * @return
+	 */
+	public static String timeStrMsecNoTimeZone(long epochTime) {
+		return timeFormat24MsecNoTimeZone.format(epochTime);
+	}
+	
+	/**
+	 * Returns just the time string. Includes msec but no timezone.
+	 * e.g. "HH:mm:ss.SSS"
+	 * 
+	 * @param epochTime
+	 * @return
+	 */
+	public static String timeStrMsecNoTimeZone(Date epochTime) {
+		return timeFormat24MsecNoTimeZone.format(epochTime);
+	}
+
+	/**
+	 * For when sending date as part of http request.
+	 * Sun, 06 Nov 1994 08:49:37 GMT  ; RFC 822, updated by RFC 1123
+	 * 
+	 * @param epochTime
+	 * @return
+	 */
+	public static String httpDate(long epochTime) {
+		httpFormat.setTimeZone(TimeZone.getTimeZone("GMT"));
+		return httpFormat.format(epochTime);
+	}
+	
+	/**
+	 * Returns the absolute value of the difference between the two times. If
+	 * the difference is greater than 12 hours then 24hours-difference is
+	 * returned. This is useful for when the times wrap around midnight. For
+	 * example, if the times are 11:50pm and 12:05am then the difference will be
+	 * 15 minutes instead of 23 hours and 45 minutes.
+	 * 
+	 * @param time1SecsIntoDay
+	 * @param time2SecsIntoDay
+	 * @return The absolute value of the difference between the two times
+	 */
+	public static int getTimeDifference(int time1SecsIntoDay,
+			int time2SecsIntoDay) {
+		int timeDiffSecs = Math.abs(time1SecsIntoDay - time2SecsIntoDay);
+		if (timeDiffSecs > 12 * Time.SEC_PER_HOUR)
+			return Time.SEC_PER_DAY - timeDiffSecs;
+		else
+			return timeDiffSecs;
+	}
+	
+	/**
+	 * Simply calls Thread.sleep() but catches the InterruptedException
+	 * so that the calling function doesn't need to.
+	 * @param msec
+	 */
+	public static void sleep(long msec) {
+		try {
+			Thread.sleep(msec);
+		} catch (InterruptedException e) {
+			// ignore
+		}
+	}
+	
+	public static void main(String args[]) {
+		try {
+			// TODO make this a unit test
+			Time time = new Time("America/Los_Angeles");
+			Date referenceDate = parse("11-23-2013 23:55:00");
+			int secondsIntoDay = 24 * SEC_PER_HOUR - 60;
+			long epochTime = time.getEpochTime(secondsIntoDay, referenceDate);
+			System.out.println(new Date(epochTime));
+		} catch (ParseException e) {}
+		
+	}
+}