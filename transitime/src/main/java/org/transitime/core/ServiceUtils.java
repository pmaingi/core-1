--- conflicted
+++ resolved
@@ -70,20 +70,12 @@
 	 * 
 	 * @param timezoneName See http://en.wikipedia.org/wiki/List_of_tz_zones
 	 */
-<<<<<<< HEAD
-	public ServiceUtils(DbConfig dbConfig) { 
+	public ServiceUtils(DbConfig dbConfig) {
 		Agency agency = dbConfig.getFirstAgency();
 		this.calendar =
-				agency != null ? 
+				agency != null ?
 						new GregorianCalendar(agency.getTimeZone())
 						: new GregorianCalendar();
-=======
-	public ServiceUtils(DbConfig dbConfig) {
-		
-		this.calendar = 
-				new GregorianCalendar();
-				
->>>>>>> 216d7e3b
 		this.dbConfig = dbConfig;
 	}
 
@@ -178,9 +170,9 @@
 	/**
 	 * Caching version fo getServiceIdsForDay.  Assumes epochTime can be distilled to
 	 * a serviceDate.  Note that boundary conditions may exist where serviceDate guess is wrong.
-	 * 
+	 *
 	 * TODO as is this cache will grow without bounds, but the data should be small
-	 * 
+	 *
 	 */
 	public List<String> getServiceIdsForDay(Date epochTime) {
 		Date serviceDate = getStartOfDay(epochTime);
@@ -191,7 +183,7 @@
 		serviceIdsForDate.put(serviceDate, serviceIds);
 		return serviceIds;
 	}
-	
+
 	private Date getStartOfDay(Date epochTime) {
 		java.util.Calendar c = java.util.Calendar.getInstance();
 		c.setTime(epochTime);
@@ -240,10 +232,8 @@
 		
 		// Go through calendar_dates to see if there is special service for 
 		// this date. Add or remove the special service.
-
-		List<CalendarDate> calendarDatesForNow = dbConfig.getCalendarDatesForNow();
-		logger.info("Start adding calendar dates");
-
+		List<CalendarDate> calendarDatesForNow =
+				dbConfig.getCalendarDates(epochTime);
 		if (calendarDatesForNow != null) {
 			for (CalendarDate calendarDate : calendarDatesForNow) {
 				// Handle special service for this date
@@ -255,9 +245,9 @@
 					serviceIds.remove(calendarDate.getServiceId());
 				}
 	
-				/*logger.debug("{} is special service date in "
+				logger.debug("{} is special service date in "
 						+ "calendar_dates.txt file. Services now are {}",
-						epochTime, serviceIds);*/
+						epochTime, serviceIds);
 			}
 		}
 		logger.info("Finished adding calendar dates");
