--- conflicted
+++ resolved
@@ -71,17 +71,11 @@
 	 * @param timezoneName See http://en.wikipedia.org/wiki/List_of_tz_zones
 	 */
 	public ServiceUtils(DbConfig dbConfig) { 
-<<<<<<< HEAD
 		Agency agency = dbConfig.getFirstAgency();
 		this.calendar =
 				agency != null ? 
 						new GregorianCalendar(agency.getTimeZone())
 						: new GregorianCalendar();
-=======
-		
-		this.calendar = new GregorianCalendar();		
-		
->>>>>>> 3116c852
 		this.dbConfig = dbConfig;
 	}
 
@@ -237,10 +231,8 @@
 		
 		// Go through calendar_dates to see if there is special service for 
 		// this date. Add or remove the special service.
-
 		List<CalendarDate> calendarDatesForNow = 
 				dbConfig.getCalendarDates(epochTime);
-
 		if (calendarDatesForNow != null) {
 			for (CalendarDate calendarDate : calendarDatesForNow) {
 				// Handle special service for this date
@@ -257,11 +249,7 @@
 						epochTime, serviceIds);
 			}
 		}
-<<<<<<< HEAD
 		logger.info("Finished adding calendar dates");
-=======
-
->>>>>>> 3116c852
 		// Return the results
 		return serviceIds;
 	}
