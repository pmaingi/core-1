--- conflicted
+++ resolved
@@ -17,11 +17,8 @@
 package org.transitime.core;
 
 import java.util.ArrayList;
-<<<<<<< HEAD
 import java.util.HashMap;
-=======
 import java.util.Calendar;
->>>>>>> 3116c852
 import java.util.List;
 import java.util.Map;
 
@@ -78,8 +75,6 @@
 	}
 	
 
-			
-	
 	private static BooleanConfigValue useArrivalPredictionsForNormalStops =
 			new BooleanConfigValue("transitime.core.useArrivalPredictionsForNormalStops", 
 					true,
@@ -461,8 +456,25 @@
 		// Return the results
 		return newPredictions;
 	}
-<<<<<<< HEAD
-	
+	
+	public long getTravelTimeForPath(Indices indices, AvlReport avlReport)
+	{
+		logger.debug("Using transiTime default algorithm for travel time prediction : " + indices + " Value: "+indices.getTravelTimeForPath());
+		if(storeTravelTimeStopPathPredictions.getValue())
+		{		
+			PredictionForStopPath predictionForStopPath=new PredictionForStopPath(Calendar.getInstance().getTime(), new Double(new Long(indices.getTravelTimeForPath()).intValue()), indices.getTrip().getId(), indices.getStopPathIndex(), "TRANSITIME DEFAULT");		
+			Core.getInstance().getDbLogger().add(predictionForStopPath);
+		}
+		return indices.getTravelTimeForPath();
+	}
+
+	@Override
+	public long getStopTimeForPath(Indices indices, AvlReport avlReport) {
+		long prediction=TravelTimes.getInstance().expectedStopTimeForStopPath(indices);
+		logger.debug("Using transiTime default algorithm for stop time prediction : "+indices + " Value: "+prediction);
+		return prediction;		
+	}
+		
 	
 	private int lastStopPredictionHash(IpcPrediction prediction){
 		final int prime = 31;
@@ -480,24 +492,4 @@
 		
 		return result;
 	}
-=======
-	public long getTravelTimeForPath(Indices indices, AvlReport avlReport)
-	{
-		logger.debug("Using transiTime default algorithm for travel time prediction : " + indices + " Value: "+indices.getTravelTimeForPath());
-		if(storeTravelTimeStopPathPredictions.getValue())
-		{		
-			PredictionForStopPath predictionForStopPath=new PredictionForStopPath(Calendar.getInstance().getTime(), new Double(new Long(indices.getTravelTimeForPath()).intValue()), indices.getTrip().getId(), indices.getStopPathIndex(), "TRANSITIME DEFAULT");		
-			Core.getInstance().getDbLogger().add(predictionForStopPath);
-		}
-		return indices.getTravelTimeForPath();
-	}
-
-	@Override
-	public long getStopTimeForPath(Indices indices, AvlReport avlReport) {
-		long prediction=TravelTimes.getInstance().expectedStopTimeForStopPath(indices);
-		logger.debug("Using transiTime default algorithm for stop time prediction : "+indices + " Value: "+prediction);
-		return prediction;		
-	}
-		
->>>>>>> 3116c852
 }