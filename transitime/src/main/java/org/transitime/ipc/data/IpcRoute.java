/*
 * This file is part of Transitime.org
 * 
 * Transitime.org is free software: you can redistribute it and/or modify
 * it under the terms of the GNU General Public License (GPL) as published by
 * the Free Software Foundation, either version 3 of the License, or
 * any later version.
 *
 * Transitime.org is distributed in the hope that it will be useful,
 * but WITHOUT ANY WARRANTY; without even the implied warranty of
 * MERCHANTABILITY or FITNESS FOR A PARTICULAR PURPOSE.  See the
 * GNU General Public License for more details.
 *
 * You should have received a copy of the GNU General Public License
 * along with Transitime.org .  If not, see <http://www.gnu.org/licenses/>.
 */

package org.transitime.ipc.data;

import java.util.ArrayList;
import java.util.Collection;
import java.util.HashSet;
import java.util.List;
import java.util.Map;
import java.util.Set;

import org.transitime.applications.Core;
import org.transitime.core.dataCache.PredictionDataCache;
import org.transitime.core.dataCache.VehicleDataCache;
import org.transitime.db.structs.Location;
import org.transitime.db.structs.Route;
import org.transitime.db.structs.Stop;
import org.transitime.db.structs.StopPath;
import org.transitime.db.structs.TripPattern;

/**
 * Describes a route such that it can e displayed in a UI. Consists of all the
 * info in a IpcRouteSummary it adds in stops and shapes information.
 *
 * @author SkiBu Smith
 *
 */
public class IpcRoute extends IpcRouteSummary {

	// Note that there are additional members in IpcRouteSummary superclass.
	private IpcDirectionsForRoute stops;
	private Collection<IpcShape> shapes;
	private Location locationOfNextPredictedVehicle;
	
	private static final long serialVersionUID = -227901807027962547L;

	/********************** Member Functions **************************/

	/**
	 * Create an IpcRoute that contains all stops and paths but separates out
	 * information for the remaining part of the trip specified by stopId and
	 * tripPatternId.
	 * 
	 * @param dbRoute
	 *            The route object as read from the db
	 * @param directionId
	 *            Set if want to know which part of route is major and which is
	 *            minor. Otherwise set to null.
	 * @param stopId
	 *            Set if want to know which part of route is major and which is
	 *            minor. Otherwise set to null.
	 * @param tripPatternId
	 *            Set if want to know which part of route is major and which is
	 *            minor. Otherwise set to null.
	 */
	public IpcRoute(Route dbRoute, String directionId, String stopId,
			String tripPatternId) {
		// Construct the core part of the route, everything but
		// the stops and paths.
		super(dbRoute);
		
		// Create Collections of stops and paths
		stops = createStops(dbRoute, directionId, stopId, tripPatternId);
		shapes = createShapes(dbRoute, directionId, stopId, tripPatternId);
		locationOfNextPredictedVehicle = 
				getLocationOfNextPredictedVehicle(dbRoute, directionId, stopId);
	}

	/**
	 * If stop specified then returns the location of the next predicted vehicle
	 * for that stop. Returns null if stop not specified or no predictions for
	 * stop.
	 * 
	 * @param dbRoute
	 * @param directionId
	 *            Set if want to know which part of route is major and which is
	 *            minor. Otherwise set to null.
	 * @param stopId
	 * @return
	 */
	private static Location getLocationOfNextPredictedVehicle(Route dbRoute,
			String directionId, String stopId) {
		// If no stop specified then can't determine next predicted vehicle
		if (stopId == null)
			return null;
		
		// Determine the first IpcPrediction for the stop
		List<IpcPredictionsForRouteStopDest> predsList =
				PredictionDataCache.getInstance().getPredictions(
						dbRoute.getShortName(), directionId, stopId);
		if (predsList.isEmpty())
			return null;
		
		List<IpcPrediction> ipcPreds = predsList.get(0).getPredictionsForRouteStop();
		if (ipcPreds.isEmpty())
			return null;
		
		// Based on the first prediction determine the current IpcVehicle info
		String vehicleId = ipcPreds.get(0).getVehicleId();
		
		IpcVehicleComplete vehicle = VehicleDataCache.getInstance().getVehicle(vehicleId);
		
		return new Location(vehicle.getLatitude(), vehicle.getLongitude());
	}
	
	/**
	 * Returns trip pattern specified by tripPatternId or stopId. If
	 * tripPatternId is null but stopId is set then returns the longest trip
	 * pattern that serves the specified stopId. If both tripPatternId and
	 * stopId are null then returns longest trip pattern each direction.
	 * 
	 * @param dbRoute
	 *            The route to get the trip patterns for
	 * @param directionId
	 *            Set if want to know which part of route is major and which is
	 *            minor. Otherwise set to null.
	 * @param stopId
	 *            Used only when tripPatternId is null. In that case determines
	 *            which trip patterns are appropriate.
	 * @param tripPatternId
	 *            The specified trip pattern to get. If null then will use
	 *            longest trip pattern for each direction.
	 * @return List of trip patterns for specified stopId and tripPatternId
	 */
	private static List<TripPattern> getUiTripPatterns(Route dbRoute,
			String directionId, String stopId, String tripPatternId) {
		// For returning results
		List<TripPattern> tripPatterns = new ArrayList<TripPattern>();

		// If tripPatternId specified then return that trip pattern
		if (tripPatternId != null) {
			TripPattern tripPattern = dbRoute.getTripPattern(tripPatternId);
			if (tripPattern != null)
				tripPatterns.add(tripPattern);
			return tripPatterns;
		} else {
			// tripPatternId not specified. If stop specified but direction
			// is not (if direction specified then should use longest
			// trip pattern for direction)...
			if (directionId == null && stopId != null) {
				// Determine longest trip pattern that serves the stop
				List<TripPattern> longestTripPatterns = 
						dbRoute.getLongestTripPatternForEachDirection();
				for (TripPattern tripPattern : longestTripPatterns) {
					if (tripPattern.servesStop(stopId)) {
						tripPatterns.add(tripPattern);
						return tripPatterns;
					}
				}
			} else {
				// so return longest trip pattern for appropriate directions
				if (directionId != null) {
					// directionId specified so return longest trip pattern 
					// just for this direction
					tripPatterns.add(dbRoute
							.getLongestTripPatternForDirection(directionId));
					return tripPatterns;
				} else {
					// directionId not specified so return longest trip 
					// patterns for each direction
					return dbRoute.getLongestTripPatternForEachDirection();
				}
			}
		}
		
		// Couldn't find the proper trip pattern specified by the stopId
		// and tripPatternId so return empty array
		return tripPatterns;
	}

	/**
	 * Returns all of the stops for the route. If stopId and directionId or
	 * tripPatternId are specified then the ones remaining for the specified
	 * trip are considered to be UI stops that can be indicated specially in the
	 * UI.
	 * 
	 * @param dbRoute
	 * @param directionId
	 *            Set if want to know which part of route is major and which is
	 *            minor. Otherwise set to null.
	 * @param stopId
	 * @param tripPatternId
	 * @return
	 */
	private static IpcDirectionsForRoute createStops(Route dbRoute,
			String directionId, String stopId, String tripPatternId) {
		// Get the ordered stop IDs per direction for the route
		Map<String, List<String>> orderedStopsByDirection =
				dbRoute.getOrderedStopsByDirection();

		// For determining which stops are part of the UI trip patterns
		List<TripPattern> uiTripPatterns = 
				getUiTripPatterns(dbRoute, directionId, stopId, tripPatternId);

		// Go through all the stops for the route and put corresponding IpcStops
		// into IpcDirections.
		List<IpcDirection> ipcDirections = new ArrayList<IpcDirection>();
		for (String currentDirectionId : orderedStopsByDirection.keySet()) {
			List<IpcStop> ipcStopsForDirection = new ArrayList<IpcStop>();			
			for (String currentStopId : 
					orderedStopsByDirection.get(currentDirectionId)) {
				// Determine if UI stop. It is a UI stop if the stopId parameter
				// specified and the current stop is after the stopId for a UI
				// trip pattern.
				boolean isUiStop = true;
				if (stopId != null) {
					isUiStop = false;
					for (TripPattern tripPattern : uiTripPatterns) {
<<<<<<< HEAD
						if (tripPattern.isStopAtOrAfterStop(stopId, currentStopId)) {
=======
						if (tripPattern.isStopAtOrAfterStop(stopId,
								currentStopId)) {
>>>>>>> 3d7675e6
							isUiStop = true;
							break;
						}
					}
				}
				
				// Create the IpcStop and add it to the list of stops for the 
				// current direction
				Stop stop = 
						Core.getInstance().getDbConfig().getStop(currentStopId);
				IpcStop ipcStop =
						new IpcStop(stop, isUiStop, currentDirectionId);
				ipcStopsForDirection.add(ipcStop);
			}
			ipcDirections.add(new IpcDirection(dbRoute, currentDirectionId,
					ipcStopsForDirection));
		}
		
		// Returns results
		return new IpcDirectionsForRoute(ipcDirections);
	}

	/**
	 * Returns all of the shapes for the route. If stopId and tripPatternId are
	 * specified then the shape remaining for the specified trip is considered
	 * to be UI shape that can be indicated specially in the UI.
	 * 
	 * @param dbRoute
	 * @param directionId
	 *            Set if want to know which part of route is major and which is
	 *            minor. Otherwise set to null.
	 * @param stopId
	 * @param tripPatternId
	 * @return
	 */
	private static Collection<IpcShape> createShapes(Route dbRoute,
			String directionId, String stopId, String tripPatternId) {
		// Create the stops and shapes arrays for this object
		Collection<IpcShape> shapes = new ArrayList<IpcShape>();
		
		// For keeping track of which stop paths were handled
		// as part of the UI stop paths.
		Set<String> uiStopPathIds = new HashSet<String>();
		
		// First determine the paths remaining in the specified trip
		// pattern.	Add these as UI stops and paths. If tripPatternId not 
		// specified then use the longest trip pattern for each direction
		// as a UI trip pattern.
		List<TripPattern> uiTripPatterns = 
				getUiTripPatterns(dbRoute, directionId, stopId, tripPatternId);
		for (TripPattern tripPattern : uiTripPatterns) {
			// Create a special UI shape for the part of this trip pattern
			// that is after the specified stop.
			IpcShape ipcShapeForUi = 
					new IpcShape(tripPattern, true /* isUiShape */);
			shapes.add(ipcShapeForUi);
			
			boolean stopFound = false;
			// Go through each stop for the UI trip pattern
			for (StopPath stopPath : tripPattern.getStopPaths()) {
				// If not stopId specified or found desired start of UI 
				// portion of trip pattern
				if (stopId == null || stopPath.getStopId().equals(stopId)) {
					stopFound = true;
					// Don't want to actually include this stop path since
					// the passenger wouldn't be taking it since it only leads
					// up to the stop simply continue to next stop path
					if (stopId != null)
						continue;
				}
				
				// If this stop path is part of the UI portion of the
				// trip pattern then remember it as such
				if (stopFound) {
					// Add the segments for this path if it is beyond the
					// the specified stop. Don't include the specified stop
					// because don't want to include the path leading up to
					// it as part of the UI shapes.
					if (!stopPath.getId().equals(stopId)) {
						// Remember that this stop path was dealt with as a UI stop path
						uiStopPathIds.add(stopPath.getId());
						
						// Add the locations to the shape
						ipcShapeForUi.add(stopPath.getLocations());
					}
				}
			}
		}
		
		// Add all the non-UI paths for the route
		IpcShape ipcShape = null;
		List<TripPattern> tripPatternsForRoute = Core.getInstance()
				.getDbConfig().getTripPatternsForRoute(dbRoute.getId());
		for (TripPattern tripPattern : tripPatternsForRoute) {
			boolean begginingOfSpan = true;
			for (StopPath stopPath : tripPattern.getStopPaths()) {
				// If haven't handled this particular stop path yet then do 
				// so now
				if (!uiStopPathIds.contains(stopPath.getId())) {
					// If beginning of continuous span then need to create a new
					// shape and record the beginning point of the stop path.
					if (begginingOfSpan) {
						// Create a new ipc shape
						ipcShape = new IpcShape(tripPattern, false /* isUiShape */);
						shapes.add(ipcShape);
					}					
					begginingOfSpan = false;
										
					// Add the rest of the locations to the shape
					List<Location> locs = stopPath.getLocations();
					ipcShape.add(locs);
				} else {
					// Already dealt with this stop path. This means the next 
					// time get an unhandled stop path it will be the beginning
					// of a span.
					begginingOfSpan = true;
				}
			}
		}
		
		// Return results
		return shapes;
	}

	@Override
	public String toString() {
		return "IpcRoute [" 
				+ "id=" + id 
				+ ", name=" + name 
				+ ", shortName=" + shortName 
				+ ", longName=" + longName 
				+ ", extent=" + extent
				+ ", type=" + type 
				+ ", color=" + color 
				+ ", textColor=" + textColor 
				+ ", stops=" + stops
				+ ", shapes=" + shapes
				+ ", locationOfNextPredictedVehicle=" 
					+ locationOfNextPredictedVehicle
				+ "]";
	}

	public IpcDirectionsForRoute getStops() {
		return stops;
	}

	public Collection<IpcShape> getShapes() {
		return shapes;
	}

	public Location getLocationOfNextPredictedVehicle() {
		return locationOfNextPredictedVehicle;
	}
	
}<|MERGE_RESOLUTION|>--- conflicted
+++ resolved
@@ -221,12 +221,7 @@
 				if (stopId != null) {
 					isUiStop = false;
 					for (TripPattern tripPattern : uiTripPatterns) {
-<<<<<<< HEAD
 						if (tripPattern.isStopAtOrAfterStop(stopId, currentStopId)) {
-=======
-						if (tripPattern.isStopAtOrAfterStop(stopId,
-								currentStopId)) {
->>>>>>> 3d7675e6
 							isUiStop = true;
 							break;
 						}
