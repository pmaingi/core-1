--- conflicted
+++ resolved
@@ -195,12 +195,8 @@
 				// continue to run and send an e-mail once a day as a 
 				// reminder that there is a problem.
 				logger.error(Markers.email(), 
-<<<<<<< HEAD
-						"Error when archiving old files.", t);
-=======
 						"Error when archiving old files for agencyId={}.", 
 						AgencyConfig.getAgencyId(), t);
->>>>>>> 3d7675e6
 			}
 		}
 
