--- conflicted
+++ resolved
@@ -50,7 +50,6 @@
 // NOTE: this query only works on postgreSQL. For mySQL would need to change
 // from using to_char(), not using casting like "::interger", don't put
 // single quotes around "'1 day'", etc.
-<<<<<<< HEAD
 
     WebAgency agency = WebAgency.getCachedWebAgency(agencyId);
     String dbtype = agency.getDbType();
@@ -75,52 +74,35 @@
                 // in the prediction accuracy module for MBTA.
                 + "  AND predictionSource <> 'MBTA_seconds' ";
     }else{
-        sql = "SELECT "
-                + "     to_char(predictedTime-predictionReadTime, 'SSSS')::integer as pred_length_secs, "
-                + "     predictionAccuracyMsecs/1000 as accuracy_secs, "
-                + "     predictedTime AS predicted_time,"
-                + "     arrivalDepartureTime AS actual_time,"
-                + "     predictionreadtime AS prediction_read_time,"
-                + "     predictionSource AS source, routeId AS route, "
-                + "     directionId AS direction, tripId AS trip, "
-                + "     stopId AS stop, vehicleId AS vehicle, "
-                + "     affectedByWaitStop AS affected_by_wait_stop"
-                + " FROM PredictionAccuracy "
-                + "WHERE arrivalDepartureTime BETWEEN '" + beginDate
-                +     "' AND TIMESTAMP '" + beginDate + "' + INTERVAL '" + numDays + " day' "
-                + timeSql
-                + "  AND predictedTime-predictionReadTime < '00:15:00' "
-                + routeSql
-                // Filter out MBTA_seconds source since it is isn't significantly different from MBTA_epoch.
-                // TODO should clean this up by not having MBTA_seconds source at all
-                // in the prediction accuracy module for MBTA.
-                + "  AND predictionSource <> 'MBTA_seconds' ";
+       sql = "SELECT "
+				+ "     to_char(predictedTime-predictionReadTime, 'SSSS')::integer as pred_length_secs, "
+				+ "     predictionAccuracyMsecs/1000 as accuracy_secs, "
+				+ "     predictedTime AS predicted_time,"
+				+ "     arrivalDepartureTime AS actual_time,"
+				+ "     predictionreadtime AS prediction_read_time,"
+				+ "     predictionSource AS source, routeId AS route, " 
+				+ "     directionId AS direction, tripId AS trip, "
+				+ "     stopId AS stop, vehicleId AS vehicle, " 
+				+ "     affectedByWaitStop AS affected_by_wait_stop"
+				+ " FROM predictionAccuracy "
+				+ "WHERE arrivalDepartureTime BETWEEN cast(? as timestamp) "
+				+     "AND cast(? as timestamp) + INTERVAL '" + numDays + " day' "
+				+ timeSql
+				+ "  AND predictedTime-predictionReadTime < '00:15:00' "
+				+ routeSql
+				// Filter out MBTA_seconds source since it is isn't significantly different from MBTA_epoch. 
+				// TODO should clean this up by not having MBTA_seconds source at all
+				// in the prediction accuracy module for MBTA.
+				+ "  AND predictionSource <> 'MBTA_seconds' ";
     }
 
-=======
-String sql = "SELECT "
-		+ "     to_char(predictedTime-predictionReadTime, 'SSSS')::integer as pred_length_secs, "
-		+ "     predictionAccuracyMsecs/1000 as accuracy_secs, "
-		+ "     predictedTime AS predicted_time,"
-		+ "     arrivalDepartureTime AS actual_time,"
-		+ "     predictionreadtime AS prediction_read_time,"
-		+ "     predictionSource AS source, routeId AS route, " 
-		+ "     directionId AS direction, tripId AS trip, "
-		+ "     stopId AS stop, vehicleId AS vehicle, " 
-		+ "     affectedByWaitStop AS affected_by_wait_stop"
-		+ " FROM predictionAccuracy "
-		+ "WHERE arrivalDepartureTime BETWEEN cast(? as timestamp) "
-		+     "AND cast(? as timestamp) + INTERVAL '" + numDays + " day' "
-		+ timeSql
-		+ "  AND predictedTime-predictionReadTime < '00:15:00' "
-		+ routeSql
-		// Filter out MBTA_seconds source since it is isn't significantly different from MBTA_epoch. 
-		// TODO should clean this up by not having MBTA_seconds source at all
-		// in the prediction accuracy module for MBTA.
-		+ "  AND predictionSource <> 'MBTA_seconds' ";
-		
->>>>>>> 3116c852
-// Do the actual query	
-String csvStr = GenericCsvQuery.getCsvString(agencyId, sql, Time.parseDate(beginDate), Time.parseDate(beginDate));
+// Do the actual query
+String csvStr;
+if (dbtype.equals("mysql")) {
+	csvStr = GenericCsvQuery.getCsvString(agencyId, sql);
+} else {
+	csvStr = GenericCsvQuery.getCsvString(agencyId, sql, Time.parseDate(beginDate), Time.parseDate(beginDate));
+}
+	
 response.getWriter().write(csvStr);
 %>