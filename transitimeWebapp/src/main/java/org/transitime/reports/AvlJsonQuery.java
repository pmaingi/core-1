/*
 * This file is part of Transitime.org
 * 
 * Transitime.org is free software: you can redistribute it and/or modify
 * it under the terms of the GNU General Public License (GPL) as published by
 * the Free Software Foundation, either version 3 of the License, or
 * any later version.
 *
 * Transitime.org is distributed in the hope that it will be useful,
 * but WITHOUT ANY WARRANTY; without even the implied warranty of
 * MERCHANTABILITY or FITNESS FOR A PARTICULAR PURPOSE.  See the
 * GNU General Public License for more details.
 *
 * You should have received a copy of the GNU General Public License
 * along with Transitime.org .  If not, see <http://www.gnu.org/licenses/>.
 */
package org.transitime.reports;

import java.text.ParseException;

import org.transitime.utils.Time;

/**
 * Does a query of AVL data and returns result in JSON format.
 * 
 * @author SkiBu Smith
 *
 */
public class AvlJsonQuery {
	// Maximum number of rows that can be retrieved by a query
	private static final int MAX_ROWS = 50000;
	
	/**
	 * Queries agency for AVL data and returns result as a JSON string. Limited
	 * to returning MAX_ROWS (50,000) data points.
	 * 
	 * @param agencyId
	 * @param vehicleId
	 *            Which vehicle to get data for. Set to null or empty string to
	 *            get data for all vehicles
	 * @param beginDate
	 *            date to start query
	 * @param numdays
	 *            of days to collect data for
	 * @param beginTime
	 *            optional time of day during the date range
	 * @param endTime
	 *            optional time of day during the date range
	 * @return AVL reports in JSON format. Can be empty JSON array if no data
	 *         meets criteria.
	 */
	public static String getAvlJson(String agencyId, String vehicleId,
			String beginDate, String numdays, String beginTime, String endTime) {
		//Determine the time portion of the SQL
		String timeSql = "";
		// If beginTime or endTime set but not both then use default values
		if ((beginTime != null && !beginTime.isEmpty())
				|| (endTime != null && !endTime.isEmpty())) {
			if (beginTime == null || beginTime.isEmpty())
				beginTime = "00:00";
			if (endTime == null || endTime.isEmpty())
				endTime = "24:00";
		}
		if (beginTime != null && !beginTime.isEmpty() 
				&& endTime != null && !endTime.isEmpty()) {
			timeSql = " AND time(time) BETWEEN '" 
				+ beginTime + "' AND '" + endTime + "' ";
		}

		String sql = "SELECT vehicleId, time, assignmentId, lat, lon, speed, "
<<<<<<< HEAD
				+ "heading, timeProcessed "
				+ "FROM AvlReports "
				+ "WHERE time BETWEEN '" + beginDate + "' "
				+ "AND TIMESTAMPADD(DAY," + numdays + ",'" + beginDate + "') "
=======
				+ "heading, timeProcessed, source "
				+ "FROM avlreports "
				+ "WHERE time BETWEEN " + " cast(? as timestamp)"
				+ " AND " + "cast(? as timestamp)"  + " + INTERVAL '" + numdays + " day' "
>>>>>>> 3116c852
				+ timeSql;


		// If only want data for single vehicle then specify so in SQL
		if (vehicleId != null && !vehicleId.isEmpty())
			sql += " AND vehicleId='" + vehicleId + "' ";
		
		// Make sure data is ordered by vehicleId so that can draw lines 
		// connecting the AVL reports per vehicle properly. Also then need
		// to order by time to make sure they are in proper order. And
		// lastly, limit AVL reports to 5000 so that someone doesn't try
		// to view too much data at once.

		sql += "ORDER BY vehicleId, time LIMIT " + MAX_ROWS;
		String json=null;
		try {
			java.util.Date startdate = Time.parseDate(beginDate);						
			
			json = GenericJsonQuery.getJsonString(agencyId, sql,startdate, startdate);
				
		} catch (ParseException e) {			
			json=e.getMessage();
		}						

		return json;
	}
	
	/**
	 * Queries agency for AVL data and corresponding Match and Trip data. By
	 * joining in Match and Trip data can see what the block and trip IDs, the
	 * routeShortName, and possibly other information, for each AVL report.
	 * Returns result as a JSON string. Limited to returning MAX_ROWS (50,000)
	 * data points.
	 * 
	 * @param agencyId
	 * @param vehicleId
	 *            Which vehicle to get data for. Set to empty string to get data
	 *            for all vehicles. If null then will get data by route.
	 * @param routeId
	 *            Which route to get data for. Set to empty string to get data
	 *            for all routes. If null then will get data by vehicle.
	 * @param beginDate
	 *            date to start query
	 * @param numdays
	 *            of days to collect data for
	 * @param beginTime
	 *            optional time of day during the date range
	 * @param endTime
	 *            optional time of day during the date range
	 * @return AVL reports in JSON format. Can be empty JSON array if no data
	 *         meets criteria.
	 */
	public static String getAvlWithMatchesJson(String agencyId,
			String vehicleId, String routeId, String beginDate, String numdays,
			String beginTime, String endTime) {
		//Determine the time portion of the SQL
		String timeSql = "";
		// If beginTime or endTime set but not both then use default values
		if ((beginTime != null && !beginTime.isEmpty())
				|| (endTime != null && !endTime.isEmpty())) {
			if (beginTime == null || beginTime.isEmpty())
				beginTime = "00:00";
			if (endTime == null || endTime.isEmpty())
				endTime = "24:00";
		}
		if (beginTime != null && !beginTime.isEmpty() 
				&& endTime != null && !endTime.isEmpty()) {
			timeSql = " AND time::time BETWEEN '" 
				+ beginTime + "' AND '" + endTime + "' ";
		}

		String sql = 
				"SELECT a.vehicleId, a.time, a.assignmentId, a.lat, a.lon, "
				+ "     a.speed, a.heading, a.timeProcessed, "
				+ "     vs.blockId, vs.tripId, vs.tripShortName, vs.routeId, "
				+ "     vs.routeShortName, vs.schedAdhMsec, vs.schedAdh, "
				+ "     vs.isDelayed, vs.isLayover, vs.isWaitStop  "
				+ "FROM AvlReports a "
				+ "  LEFT JOIN vehicleStates vs "
				+ "    ON vs.vehicleId = a.vehicleId AND vs.avlTime = a.time "
				+ "WHERE a.time BETWEEN '" + beginDate + "' "
				+ "     AND TIMESTAMP '" + beginDate + "' + INTERVAL '" + numdays + " day' "
				+ timeSql;

		// If only want data for single route then specify so in SQL.
		// Since some agencies like sfmta don't have consistent route IDs 
		// across schedule changes need to try to match to GTFS route_id or
		// route_short_name.
		if (vehicleId == null && routeId != null && !routeId.trim().isEmpty())
			sql += "AND (vs.routeId='" + routeId + "' OR vs.routeShortName='" + routeId + "') ";
		
		// If only want data for single vehicle then specify so in SQL
		if (vehicleId != null && !vehicleId.trim().isEmpty())
			sql += "AND a.vehicleId='" + vehicleId + "' ";
		
		// Make sure data is ordered by vehicleId so that can draw lines 
		// connecting the AVL reports per vehicle properly. Also then need
		// to order by time to make sure they are in proper order. And
		// lastly, limit AVL reports to 5000 so that someone doesn't try
		// to view too much data at once.
		sql += "ORDER BY a.vehicleId, time LIMIT " + MAX_ROWS;
		
		String json = GenericJsonQuery.getJsonString(agencyId, sql);
		return json;

	}
	
}
<|MERGE_RESOLUTION|>--- conflicted
+++ resolved
@@ -1,189 +1,179 @@
-/*
- * This file is part of Transitime.org
- * 
- * Transitime.org is free software: you can redistribute it and/or modify
- * it under the terms of the GNU General Public License (GPL) as published by
- * the Free Software Foundation, either version 3 of the License, or
- * any later version.
- *
- * Transitime.org is distributed in the hope that it will be useful,
- * but WITHOUT ANY WARRANTY; without even the implied warranty of
- * MERCHANTABILITY or FITNESS FOR A PARTICULAR PURPOSE.  See the
- * GNU General Public License for more details.
- *
- * You should have received a copy of the GNU General Public License
- * along with Transitime.org .  If not, see <http://www.gnu.org/licenses/>.
- */
-package org.transitime.reports;
+/*
+ * This file is part of Transitime.org
+ * 
+ * Transitime.org is free software: you can redistribute it and/or modify
+ * it under the terms of the GNU General Public License (GPL) as published by
+ * the Free Software Foundation, either version 3 of the License, or
+ * any later version.
+ *
+ * Transitime.org is distributed in the hope that it will be useful,
+ * but WITHOUT ANY WARRANTY; without even the implied warranty of
+ * MERCHANTABILITY or FITNESS FOR A PARTICULAR PURPOSE.  See the
+ * GNU General Public License for more details.
+ *
+ * You should have received a copy of the GNU General Public License
+ * along with Transitime.org .  If not, see <http://www.gnu.org/licenses/>.
+ */
+package org.transitime.reports;
+
+import java.text.ParseException;
+
+import org.transitime.utils.Time;
+
+/**
+ * Does a query of AVL data and returns result in JSON format.
+ * 
+ * @author SkiBu Smith
+ *
+ */
+public class AvlJsonQuery {
+	// Maximum number of rows that can be retrieved by a query
+	private static final int MAX_ROWS = 50000;
+	
+	/**
+	 * Queries agency for AVL data and returns result as a JSON string. Limited
+	 * to returning MAX_ROWS (50,000) data points.
+	 * 
+	 * @param agencyId
+	 * @param vehicleId
+	 *            Which vehicle to get data for. Set to null or empty string to
+	 *            get data for all vehicles
+	 * @param beginDate
+	 *            date to start query
+	 * @param numdays
+	 *            of days to collect data for
+	 * @param beginTime
+	 *            optional time of day during the date range
+	 * @param endTime
+	 *            optional time of day during the date range
+	 * @return AVL reports in JSON format. Can be empty JSON array if no data
+	 *         meets criteria.
+	 */
+	public static String getAvlJson(String agencyId, String vehicleId,
+			String beginDate, String numdays, String beginTime, String endTime) {
+		//Determine the time portion of the SQL
+		String timeSql = "";
+		// If beginTime or endTime set but not both then use default values
+		if ((beginTime != null && !beginTime.isEmpty())
+				|| (endTime != null && !endTime.isEmpty())) {
+			if (beginTime == null || beginTime.isEmpty())
+				beginTime = "00:00";
+			if (endTime == null || endTime.isEmpty())
+				endTime = "24:00";
+		}
+		if (beginTime != null && !beginTime.isEmpty() 
+				&& endTime != null && !endTime.isEmpty()) {
+			timeSql = " AND time(time) BETWEEN '" 
+				+ beginTime + "' AND '" + endTime + "' ";
+		}
+
+		String sql = "SELECT vehicleId, time, assignmentId, lat, lon, speed, "
+				+ "heading, timeProcessed, source "
+				+ "FROM avlreports "
+				+ "WHERE time BETWEEN " + " cast(? as timestamp)"
+				+ " AND " + "cast(? as timestamp)"  + " + INTERVAL '" + numdays + " day' "
+				+ timeSql;
+
+		// If only want data for single vehicle then specify so in SQL
+		if (vehicleId != null && !vehicleId.isEmpty())
+			sql += " AND vehicleId='" + vehicleId + "' ";
+		
+		// Make sure data is ordered by vehicleId so that can draw lines 
+		// connecting the AVL reports per vehicle properly. Also then need
+		// to order by time to make sure they are in proper order. And
+		// lastly, limit AVL reports to 5000 so that someone doesn't try
+		// to view too much data at once.
+		sql += "ORDER BY vehicleId, time LIMIT " + MAX_ROWS;
+		
+		String json=null;
+		try {
+			java.util.Date startdate = Time.parseDate(beginDate);	
+			json = GenericJsonQuery.getJsonString(agencyId, sql,startdate, startdate);
+		} catch (ParseException e) {			
+			json = e.getMessage();
+		}
 
-import java.text.ParseException;
+		return json;
+	}
+	
+	/**
+	 * Queries agency for AVL data and corresponding Match and Trip data. By
+	 * joining in Match and Trip data can see what the block and trip IDs, the
+	 * routeShortName, and possibly other information, for each AVL report.
+	 * Returns result as a JSON string. Limited to returning MAX_ROWS (50,000)
+	 * data points.
+	 * 
+	 * @param agencyId
+	 * @param vehicleId
+	 *            Which vehicle to get data for. Set to empty string to get data
+	 *            for all vehicles. If null then will get data by route.
+	 * @param routeId
+	 *            Which route to get data for. Set to empty string to get data
+	 *            for all routes. If null then will get data by vehicle.
+	 * @param beginDate
+	 *            date to start query
+	 * @param numdays
+	 *            of days to collect data for
+	 * @param beginTime
+	 *            optional time of day during the date range
+	 * @param endTime
+	 *            optional time of day during the date range
+	 * @return AVL reports in JSON format. Can be empty JSON array if no data
+	 *         meets criteria.
+	 */
+	public static String getAvlWithMatchesJson(String agencyId,
+			String vehicleId, String routeId, String beginDate, String numdays,
+			String beginTime, String endTime) {
+		//Determine the time portion of the SQL
+		String timeSql = "";
+		// If beginTime or endTime set but not both then use default values
+		if ((beginTime != null && !beginTime.isEmpty())
+				|| (endTime != null && !endTime.isEmpty())) {
+			if (beginTime == null || beginTime.isEmpty())
+				beginTime = "00:00";
+			if (endTime == null || endTime.isEmpty())
+				endTime = "24:00";
+		}
+		if (beginTime != null && !beginTime.isEmpty() 
+				&& endTime != null && !endTime.isEmpty()) {
+			timeSql = " AND time::time BETWEEN '" 
+				+ beginTime + "' AND '" + endTime + "' ";
+		}
+
+		String sql = 
+				"SELECT a.vehicleId, a.time, a.assignmentId, a.lat, a.lon, "
+				+ "     a.speed, a.heading, a.timeProcessed, "
+				+ "     vs.blockId, vs.tripId, vs.tripShortName, vs.routeId, "
+				+ "     vs.routeShortName, vs.schedAdhMsec, vs.schedAdh, "
+				+ "     vs.isDelayed, vs.isLayover, vs.isWaitStop  "
+				+ "FROM AvlReports a "
+				+ "  LEFT JOIN vehicleStates vs "
+				+ "    ON vs.vehicleId = a.vehicleId AND vs.avlTime = a.time "
+				+ "WHERE a.time BETWEEN '" + beginDate + "' "
+				+ "     AND TIMESTAMP '" + beginDate + "' + INTERVAL '" + numdays + " day' "
+				+ timeSql;
+
+		// If only want data for single route then specify so in SQL.
+		// Since some agencies like sfmta don't have consistent route IDs 
+		// across schedule changes need to try to match to GTFS route_id or
+		// route_short_name.
+		if (vehicleId == null && routeId != null && !routeId.trim().isEmpty())
+			sql += "AND (vs.routeId='" + routeId + "' OR vs.routeShortName='" + routeId + "') ";
+		
+		// If only want data for single vehicle then specify so in SQL
+		if (vehicleId != null && !vehicleId.trim().isEmpty())
+			sql += "AND a.vehicleId='" + vehicleId + "' ";
+		
+		// Make sure data is ordered by vehicleId so that can draw lines 
+		// connecting the AVL reports per vehicle properly. Also then need
+		// to order by time to make sure they are in proper order. And
+		// lastly, limit AVL reports to 5000 so that someone doesn't try
+		// to view too much data at once.
+		sql += "ORDER BY a.vehicleId, time LIMIT " + MAX_ROWS;
+		
+		String json = GenericJsonQuery.getJsonString(agencyId, sql);
+		return json;
 
-import org.transitime.utils.Time;
-
-/**
- * Does a query of AVL data and returns result in JSON format.
- * 
- * @author SkiBu Smith
- *
- */
-public class AvlJsonQuery {
-	// Maximum number of rows that can be retrieved by a query
-	private static final int MAX_ROWS = 50000;
-	
-	/**
-	 * Queries agency for AVL data and returns result as a JSON string. Limited
-	 * to returning MAX_ROWS (50,000) data points.
-	 * 
-	 * @param agencyId
-	 * @param vehicleId
-	 *            Which vehicle to get data for. Set to null or empty string to
-	 *            get data for all vehicles
-	 * @param beginDate
-	 *            date to start query
-	 * @param numdays
-	 *            of days to collect data for
-	 * @param beginTime
-	 *            optional time of day during the date range
-	 * @param endTime
-	 *            optional time of day during the date range
-	 * @return AVL reports in JSON format. Can be empty JSON array if no data
-	 *         meets criteria.
-	 */
-	public static String getAvlJson(String agencyId, String vehicleId,
-			String beginDate, String numdays, String beginTime, String endTime) {
-		//Determine the time portion of the SQL
-		String timeSql = "";
-		// If beginTime or endTime set but not both then use default values
-		if ((beginTime != null && !beginTime.isEmpty())
-				|| (endTime != null && !endTime.isEmpty())) {
-			if (beginTime == null || beginTime.isEmpty())
-				beginTime = "00:00";
-			if (endTime == null || endTime.isEmpty())
-				endTime = "24:00";
-		}
-		if (beginTime != null && !beginTime.isEmpty() 
-				&& endTime != null && !endTime.isEmpty()) {
-			timeSql = " AND time(time) BETWEEN '" 
-				+ beginTime + "' AND '" + endTime + "' ";
-		}
-
-		String sql = "SELECT vehicleId, time, assignmentId, lat, lon, speed, "
-<<<<<<< HEAD
-				+ "heading, timeProcessed "
-				+ "FROM AvlReports "
-				+ "WHERE time BETWEEN '" + beginDate + "' "
-				+ "AND TIMESTAMPADD(DAY," + numdays + ",'" + beginDate + "') "
-=======
-				+ "heading, timeProcessed, source "
-				+ "FROM avlreports "
-				+ "WHERE time BETWEEN " + " cast(? as timestamp)"
-				+ " AND " + "cast(? as timestamp)"  + " + INTERVAL '" + numdays + " day' "
->>>>>>> 3116c852
-				+ timeSql;
-
-
-		// If only want data for single vehicle then specify so in SQL
-		if (vehicleId != null && !vehicleId.isEmpty())
-			sql += " AND vehicleId='" + vehicleId + "' ";
-		
-		// Make sure data is ordered by vehicleId so that can draw lines 
-		// connecting the AVL reports per vehicle properly. Also then need
-		// to order by time to make sure they are in proper order. And
-		// lastly, limit AVL reports to 5000 so that someone doesn't try
-		// to view too much data at once.
-
-		sql += "ORDER BY vehicleId, time LIMIT " + MAX_ROWS;
-		String json=null;
-		try {
-			java.util.Date startdate = Time.parseDate(beginDate);						
-			
-			json = GenericJsonQuery.getJsonString(agencyId, sql,startdate, startdate);
-				
-		} catch (ParseException e) {			
-			json=e.getMessage();
-		}						
-
-		return json;
-	}
-	
-	/**
-	 * Queries agency for AVL data and corresponding Match and Trip data. By
-	 * joining in Match and Trip data can see what the block and trip IDs, the
-	 * routeShortName, and possibly other information, for each AVL report.
-	 * Returns result as a JSON string. Limited to returning MAX_ROWS (50,000)
-	 * data points.
-	 * 
-	 * @param agencyId
-	 * @param vehicleId
-	 *            Which vehicle to get data for. Set to empty string to get data
-	 *            for all vehicles. If null then will get data by route.
-	 * @param routeId
-	 *            Which route to get data for. Set to empty string to get data
-	 *            for all routes. If null then will get data by vehicle.
-	 * @param beginDate
-	 *            date to start query
-	 * @param numdays
-	 *            of days to collect data for
-	 * @param beginTime
-	 *            optional time of day during the date range
-	 * @param endTime
-	 *            optional time of day during the date range
-	 * @return AVL reports in JSON format. Can be empty JSON array if no data
-	 *         meets criteria.
-	 */
-	public static String getAvlWithMatchesJson(String agencyId,
-			String vehicleId, String routeId, String beginDate, String numdays,
-			String beginTime, String endTime) {
-		//Determine the time portion of the SQL
-		String timeSql = "";
-		// If beginTime or endTime set but not both then use default values
-		if ((beginTime != null && !beginTime.isEmpty())
-				|| (endTime != null && !endTime.isEmpty())) {
-			if (beginTime == null || beginTime.isEmpty())
-				beginTime = "00:00";
-			if (endTime == null || endTime.isEmpty())
-				endTime = "24:00";
-		}
-		if (beginTime != null && !beginTime.isEmpty() 
-				&& endTime != null && !endTime.isEmpty()) {
-			timeSql = " AND time::time BETWEEN '" 
-				+ beginTime + "' AND '" + endTime + "' ";
-		}
-
-		String sql = 
-				"SELECT a.vehicleId, a.time, a.assignmentId, a.lat, a.lon, "
-				+ "     a.speed, a.heading, a.timeProcessed, "
-				+ "     vs.blockId, vs.tripId, vs.tripShortName, vs.routeId, "
-				+ "     vs.routeShortName, vs.schedAdhMsec, vs.schedAdh, "
-				+ "     vs.isDelayed, vs.isLayover, vs.isWaitStop  "
-				+ "FROM AvlReports a "
-				+ "  LEFT JOIN vehicleStates vs "
-				+ "    ON vs.vehicleId = a.vehicleId AND vs.avlTime = a.time "
-				+ "WHERE a.time BETWEEN '" + beginDate + "' "
-				+ "     AND TIMESTAMP '" + beginDate + "' + INTERVAL '" + numdays + " day' "
-				+ timeSql;
-
-		// If only want data for single route then specify so in SQL.
-		// Since some agencies like sfmta don't have consistent route IDs 
-		// across schedule changes need to try to match to GTFS route_id or
-		// route_short_name.
-		if (vehicleId == null && routeId != null && !routeId.trim().isEmpty())
-			sql += "AND (vs.routeId='" + routeId + "' OR vs.routeShortName='" + routeId + "') ";
-		
-		// If only want data for single vehicle then specify so in SQL
-		if (vehicleId != null && !vehicleId.trim().isEmpty())
-			sql += "AND a.vehicleId='" + vehicleId + "' ";
-		
-		// Make sure data is ordered by vehicleId so that can draw lines 
-		// connecting the AVL reports per vehicle properly. Also then need
-		// to order by time to make sure they are in proper order. And
-		// lastly, limit AVL reports to 5000 so that someone doesn't try
-		// to view too much data at once.
-		sql += "ORDER BY a.vehicleId, time LIMIT " + MAX_ROWS;
-		
-		String json = GenericJsonQuery.getJsonString(agencyId, sql);
-		return json;
-
-	}
-	
-}
+	}
+	
+}