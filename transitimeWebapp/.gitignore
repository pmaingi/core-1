/target/
/.settings/
<<<<<<< HEAD
/target/
/bin
=======
/target/
>>>>>>> 3116c852
<|MERGE_RESOLUTION|>--- conflicted
+++ resolved
@@ -1,8 +1,3 @@
 /target/
 /.settings/
-<<<<<<< HEAD
-/target/
-/bin
-=======
-/target/
->>>>>>> 3116c852
+/bin